/*
 * fio - the flexible io tester
 *
 * Copyright (C) 2005 Jens Axboe <axboe@suse.de>
 * Copyright (C) 2006-2012 Jens Axboe <axboe@kernel.dk>
 *
 * The license below covers all files distributed with fio unless otherwise
 * noted in the file itself.
 *
 *  This program is free software; you can redistribute it and/or modify
 *  it under the terms of the GNU General Public License version 2 as
 *  published by the Free Software Foundation.
 *
 *  This program is distributed in the hope that it will be useful,
 *  but WITHOUT ANY WARRANTY; without even the implied warranty of
 *  MERCHANTABILITY or FITNESS FOR A PARTICULAR PURPOSE.  See the
 *  GNU General Public License for more details.
 *
 *  You should have received a copy of the GNU General Public License
 *  along with this program; if not, write to the Free Software
 *  Foundation, Inc., 59 Temple Place, Suite 330, Boston, MA  02111-1307  USA
 *
 */
#include <unistd.h>
#include <locale.h>
#include <time.h>

#include "fio.h"
#include "smalloc.h"
<<<<<<< HEAD
#include "verify.h"
#include "trim.h"
#include "diskutil.h"
#include "profile.h"
#include "lib/rand.h"
#include "memalign.h"
#include "client.h"
#include "server.h"
=======
>>>>>>> 1eafa37a

int main(int argc, char *argv[], char *envp[])
{
	if (initialize_fio(envp))
		return 1;

#if !defined(CONFIG_GETTIMEOFDAY) && !defined(CONFIG_CLOCK_GETTIME)
#error "No available clock source!"
#endif

	if (parse_options(argc, argv))
		return 1;

	fio_time_init();

	if (nr_clients) {
		if (fio_start_all_clients())
			return 1;
		return fio_handle_clients(&fio_client_ops);
	} else
		return fio_backend();
}<|MERGE_RESOLUTION|>--- conflicted
+++ resolved
@@ -27,17 +27,6 @@
 
 #include "fio.h"
 #include "smalloc.h"
-<<<<<<< HEAD
-#include "verify.h"
-#include "trim.h"
-#include "diskutil.h"
-#include "profile.h"
-#include "lib/rand.h"
-#include "memalign.h"
-#include "client.h"
-#include "server.h"
-=======
->>>>>>> 1eafa37a
 
 int main(int argc, char *argv[], char *envp[])
 {
