/*
 * Code related to writing an iolog of what a thread is doing, and to
 * later read that back and replay
 */
#include <stdio.h>
#include <stdlib.h>
#include <assert.h>
#include <sys/types.h>
#include <sys/stat.h>
#include <unistd.h>
#ifdef CONFIG_ZLIB
#include <zlib.h>
#endif

#include "flist.h"
#include "fio.h"
#include "trim.h"
#include "filelock.h"
#include "smalloc.h"
#include "blktrace.h"
#include "pshared.h"
#include "lib/roundup.h"

#include <netinet/in.h>
#include <netinet/tcp.h>
#include <arpa/inet.h>
#include <sys/stat.h>
#include <sys/socket.h>
#include <sys/un.h>

static int iolog_flush(struct io_log *log);

static const char iolog_ver2[] = "fio version 2 iolog";
static const char iolog_ver3[] = "fio version 3 iolog";

void queue_io_piece(struct thread_data *td, struct io_piece *ipo)
{
	flist_add_tail(&ipo->list, &td->io_log_list);
	td->total_io_size += ipo->len;
}

void log_io_u(const struct thread_data *td, const struct io_u *io_u)
{
	struct timespec now;

	if (!td->o.write_iolog_file)
		return;

	fio_gettime(&now, NULL);
	fprintf(td->iolog_f, "%llu %s %s %llu %llu\n",
		(unsigned long long) utime_since_now(&td->io_log_start_time),
		io_u->file->file_name, io_ddir_name(io_u->ddir), io_u->offset,
		io_u->buflen);

}

void log_file(struct thread_data *td, struct fio_file *f,
	      enum file_log_act what)
{
	const char *act[] = { "add", "open", "close" };
	struct timespec now;

	assert(what < 3);

	if (!td->o.write_iolog_file)
		return;


	/*
	 * this happens on the pre-open/close done before the job starts
	 */
	if (!td->iolog_f)
		return;

	fio_gettime(&now, NULL);
	fprintf(td->iolog_f, "%llu %s %s\n",
		(unsigned long long) utime_since_now(&td->io_log_start_time),
		f->file_name, act[what]);
}

static void iolog_delay(struct thread_data *td, unsigned long delay)
{
	uint64_t usec = utime_since_now(&td->last_issue);
	unsigned long orig_delay = delay;
	struct timespec ts;
	int ret = 0;

	if (delay < td->time_offset) {
		td->time_offset = 0;
		return;
	}

	delay -= td->time_offset;
	if (delay < usec)
		return;

	delay -= usec;

	fio_gettime(&ts, NULL);

	while (delay && !td->terminate) {
		ret = io_u_queued_complete(td, 0);
		if (ret < 0)
			td_verror(td, -ret, "io_u_queued_complete");
		if (utime_since_now(&ts) > delay)
			break;
	}

	usec = utime_since_now(&ts);
	if (usec > orig_delay)
		td->time_offset = usec - orig_delay;
	else
		td->time_offset = 0;
}

static int ipo_special(struct thread_data *td, struct io_piece *ipo)
{
	struct fio_file *f;
	int ret;

	/*
	 * Not a special ipo
	 */
	if (ipo->ddir != DDIR_INVAL)
		return 0;

	f = td->files[ipo->fileno];

	if (ipo->delay)
		iolog_delay(td, ipo->delay);
	if (fio_fill_issue_time(td))
		fio_gettime(&td->last_issue, NULL);
	switch (ipo->file_action) {
	case FIO_LOG_OPEN_FILE:
		if (td->o.replay_redirect && fio_file_open(f)) {
			dprint(FD_FILE, "iolog: ignoring re-open of file %s\n",
					f->file_name);
			break;
		}
		ret = td_io_open_file(td, f);
		if (!ret)
			break;
		td_verror(td, ret, "iolog open file");
		return -1;
	case FIO_LOG_CLOSE_FILE:
		td_io_close_file(td, f);
		break;
	case FIO_LOG_UNLINK_FILE:
		td_io_unlink_file(td, f);
		break;
	case FIO_LOG_ADD_FILE:
		/*
		 * Nothing to do
		 */
		break;
	default:
		log_err("fio: bad file action %d\n", ipo->file_action);
		break;
	}

	return 1;
}

static bool read_iolog(struct thread_data *td);

unsigned long long delay_since_ttime(const struct thread_data *td,
	       unsigned long long time)
{
	double tmp;
	double scale;
	const unsigned long long *last_ttime = &td->io_log_last_ttime;

	if (!*last_ttime || td->o.no_stall || time < *last_ttime)
		return 0;
	else if (td->o.replay_time_scale == 100)
		return time - *last_ttime;


	scale = (double) 100.0 / (double) td->o.replay_time_scale;
	tmp = time - *last_ttime;
	return tmp * scale;
}

int read_iolog_get(struct thread_data *td, struct io_u *io_u)
{
	struct io_piece *ipo;
	unsigned long elapsed;

	while (!flist_empty(&td->io_log_list)) {
		int ret;

		if (td->o.read_iolog_chunked) {
			if (td->io_log_checkmark == td->io_log_current) {
				if (td->io_log_blktrace) {
					if (!read_blktrace(td))
						return 1;
				} else {
					if (!read_iolog(td))
						return 1;
				}
			}
			td->io_log_current--;
		}
		ipo = flist_first_entry(&td->io_log_list, struct io_piece, list);
		flist_del(&ipo->list);
		remove_trim_entry(td, ipo);

		ret = ipo_special(td, ipo);
		if (ret < 0) {
			free(ipo);
			break;
		} else if (ret > 0) {
			free(ipo);
			continue;
		}

		io_u->ddir = ipo->ddir;
		if (ipo->ddir != DDIR_WAIT) {
			io_u->offset = ipo->offset;
			io_u->verify_offset = ipo->offset;
			io_u->buflen = ipo->len;
			io_u->file = td->files[ipo->fileno];
			get_file(io_u->file);
			dprint(FD_IO, "iolog: get %llu/%llu/%s\n", io_u->offset,
						io_u->buflen, io_u->file->file_name);
			if (ipo->delay)
				iolog_delay(td, ipo->delay);
		} else {
			elapsed = mtime_since_genesis();
			if (ipo->delay > elapsed)
				usec_sleep(td, (ipo->delay - elapsed) * 1000);
		}

		free(ipo);

		if (io_u->ddir != DDIR_WAIT)
			return 0;
	}

	td->done = 1;
	return 1;
}

void prune_io_piece_log(struct thread_data *td)
{
	struct io_piece *ipo;
	struct fio_rb_node *n;

	while ((n = rb_first(&td->io_hist_tree)) != NULL) {
		ipo = rb_entry(n, struct io_piece, rb_node);
		rb_erase(n, &td->io_hist_tree);
		remove_trim_entry(td, ipo);
		td->io_hist_len--;
		free(ipo);
	}

	while (!flist_empty(&td->io_hist_list)) {
		ipo = flist_first_entry(&td->io_hist_list, struct io_piece, list);
		flist_del(&ipo->list);
		remove_trim_entry(td, ipo);
		td->io_hist_len--;
		free(ipo);
	}
}

/*
 * log a successful write, so we can unwind the log for verify
 */
void log_io_piece(struct thread_data *td, struct io_u *io_u)
{
	struct fio_rb_node **p, *parent;
	struct io_piece *ipo, *__ipo;

	ipo = calloc(1, sizeof(struct io_piece));
	init_ipo(ipo);
	ipo->file = io_u->file;
	ipo->offset = io_u->offset;
	ipo->len = io_u->buflen;
	ipo->numberio = io_u->numberio;
	ipo->flags = IP_F_IN_FLIGHT;

	io_u->ipo = ipo;

	if (io_u_should_trim(td, io_u)) {
		flist_add_tail(&ipo->trim_list, &td->trim_list);
		td->trim_entries++;
	}

	/*
	 * Only sort writes if we don't have a random map in which case we need
	 * to check for duplicate blocks and drop the old one, which we rely on
	 * the rb insert/lookup for handling.
	 */
	if (file_randommap(td, ipo->file)) {
		INIT_FLIST_HEAD(&ipo->list);
		flist_add_tail(&ipo->list, &td->io_hist_list);
		ipo->flags |= IP_F_ONLIST;
		td->io_hist_len++;
		return;
	}

	RB_CLEAR_NODE(&ipo->rb_node);

	/*
	 * Sort the entry into the verification list
	 */
restart:
	p = &td->io_hist_tree.rb_node;
	parent = NULL;
	while (*p) {
		int overlap = 0;
		parent = *p;

		__ipo = rb_entry(parent, struct io_piece, rb_node);
		if (ipo->file < __ipo->file)
			p = &(*p)->rb_left;
		else if (ipo->file > __ipo->file)
			p = &(*p)->rb_right;
		else if (ipo->offset < __ipo->offset) {
			p = &(*p)->rb_left;
			overlap = ipo->offset + ipo->len > __ipo->offset;
		}
		else if (ipo->offset > __ipo->offset) {
			p = &(*p)->rb_right;
			overlap = __ipo->offset + __ipo->len > ipo->offset;
		}
		else
			overlap = 1;

		if (overlap) {
			dprint(FD_IO, "iolog: overlap %llu/%lu, %llu/%lu\n",
				__ipo->offset, __ipo->len,
				ipo->offset, ipo->len);
			td->io_hist_len--;
			rb_erase(parent, &td->io_hist_tree);
			remove_trim_entry(td, __ipo);
			if (!(__ipo->flags & IP_F_IN_FLIGHT))
				free(__ipo);
			goto restart;
		}
	}

	rb_link_node(&ipo->rb_node, parent, p);
	rb_insert_color(&ipo->rb_node, &td->io_hist_tree);
	ipo->flags |= IP_F_ONRB;
	td->io_hist_len++;
}

void unlog_io_piece(struct thread_data *td, struct io_u *io_u)
{
	struct io_piece *ipo = io_u->ipo;

	if (td->ts.nr_block_infos) {
		uint32_t *info = io_u_block_info(td, io_u);
		if (BLOCK_INFO_STATE(*info) < BLOCK_STATE_TRIM_FAILURE) {
			if (io_u->ddir == DDIR_TRIM)
				*info = BLOCK_INFO_SET_STATE(*info,
						BLOCK_STATE_TRIM_FAILURE);
			else if (io_u->ddir == DDIR_WRITE)
				*info = BLOCK_INFO_SET_STATE(*info,
						BLOCK_STATE_WRITE_FAILURE);
		}
	}

	if (!ipo)
		return;

	if (ipo->flags & IP_F_ONRB)
		rb_erase(&ipo->rb_node, &td->io_hist_tree);
	else if (ipo->flags & IP_F_ONLIST)
		flist_del(&ipo->list);

	free(ipo);
	io_u->ipo = NULL;
	td->io_hist_len--;
}

void trim_io_piece(const struct io_u *io_u)
{
	struct io_piece *ipo = io_u->ipo;

	if (!ipo)
		return;

	ipo->len = io_u->xfer_buflen - io_u->resid;
}

void write_iolog_close(struct thread_data *td)
{
	if (!td->iolog_f)
		return;

	fflush(td->iolog_f);
	fclose(td->iolog_f);
	free(td->iolog_buf);
	td->iolog_f = NULL;
	td->iolog_buf = NULL;
}

int64_t iolog_items_to_fetch(struct thread_data *td)
{
	struct timespec now;
	uint64_t elapsed;
	uint64_t for_1s;
	int64_t items_to_fetch;

	if (!td->io_log_highmark)
		return 10;


	fio_gettime(&now, NULL);
	elapsed = ntime_since(&td->io_log_highmark_time, &now);
	if (elapsed) {
		for_1s = (td->io_log_highmark - td->io_log_current) * 1000000000 / elapsed;
		items_to_fetch = for_1s - td->io_log_current;
		if (items_to_fetch < 0)
			items_to_fetch = 0;
	} else
		items_to_fetch = 0;

	td->io_log_highmark = td->io_log_current + items_to_fetch;
	td->io_log_checkmark = (td->io_log_highmark + 1) / 2;
	fio_gettime(&td->io_log_highmark_time, NULL);

	return items_to_fetch;
}

#define io_act(_td, _r) (((_td)->io_log_version == 3 && (r) == 5) || \
					((_td)->io_log_version == 2 && (r) == 4))
#define file_act(_td, _r) (((_td)->io_log_version == 3 && (r) == 3) || \
					((_td)->io_log_version == 2 && (r) == 2))

/*
 * Read version 2 and 3 iolog data. It is enhanced to include per-file logging,
 * syncs, etc.
 */
static bool read_iolog(struct thread_data *td)
{
	unsigned long long offset;
	unsigned int bytes;
	unsigned long long delay = 0;
	int reads, writes, trims, waits, fileno = 0, file_action = 0; /* stupid gcc */
	char *rfname, *fname, *act;
	char *str, *p;
	enum fio_ddir rw;
	bool realloc = false;
	int64_t items_to_fetch = 0;
	int syncs;

	if (td->o.read_iolog_chunked) {
		items_to_fetch = iolog_items_to_fetch(td);
		if (!items_to_fetch)
			return true;
	}

	/*
	 * Read in the read iolog and store it, reuse the infrastructure
	 * for doing verifications.
	 */
	str = malloc(4096);
	rfname = fname = malloc(256+16);
	act = malloc(256+16);

	syncs = reads = writes = trims = waits = 0;
	while ((p = fgets(str, 4096, td->io_log_rfile)) != NULL) {
		struct io_piece *ipo;
		int r;
		unsigned long long ttime;

		if (td->io_log_version == 3) {
			r = sscanf(p, "%llu %256s %256s %llu %u", &ttime, rfname, act,
							&offset, &bytes);
			delay = delay_since_ttime(td, ttime);
			td->io_log_last_ttime = ttime;
			/*
			 * "wait" is not allowed with version 3
			 */
			if (!strcmp(act, "wait")) {
				log_err("iolog: ignoring wait command with"
					" version 3 for file %s\n", fname);
				continue;
			}
		} else /* version 2 */
			r = sscanf(p, "%256s %256s %llu %u", rfname, act, &offset, &bytes);

		if (td->o.replay_redirect)
			fname = td->o.replay_redirect;

		if (io_act(td, r)) {
			/*
			 * Check action first
			 */
			if (!strcmp(act, "wait"))
				rw = DDIR_WAIT;
			else if (!strcmp(act, "read")) {
				if (td->o.replay_skip & (1u << DDIR_READ))
					continue;
				rw = DDIR_READ;
			} else if (!strcmp(act, "write")) {
				if (td->o.replay_skip & (1u << DDIR_WRITE))
					continue;
				rw = DDIR_WRITE;
			} else if (!strcmp(act, "sync")) {
				if (td->o.replay_skip & (1u << DDIR_SYNC))
					continue;
				rw = DDIR_SYNC;
			} else if (!strcmp(act, "datasync"))
				rw = DDIR_DATASYNC;
			else if (!strcmp(act, "trim")) {
				if (td->o.replay_skip & (1u << DDIR_TRIM))
					continue;
				rw = DDIR_TRIM;
			} else {
				log_err("fio: bad iolog file action: %s\n",
									act);
				continue;
			}
			fileno = get_fileno(td, fname);
		} else if (file_act(td, r)) {
			rw = DDIR_INVAL;
			if (!strcmp(act, "add")) {
				if (td->o.replay_redirect &&
				    get_fileno(td, fname) != -1) {
					dprint(FD_FILE, "iolog: ignoring"
						" re-add of file %s\n", fname);
				} else {
					fileno = add_file(td, fname, td->subjob_number, 1);
					file_action = FIO_LOG_ADD_FILE;
				}
			} else if (!strcmp(act, "open")) {
				fileno = get_fileno(td, fname);
				file_action = FIO_LOG_OPEN_FILE;
			} else if (!strcmp(act, "close")) {
				fileno = get_fileno(td, fname);
				file_action = FIO_LOG_CLOSE_FILE;
			} else {
				log_err("fio: bad iolog file action: %s\n",
									act);
				continue;
			}
		} else {
			log_err("bad iolog%d: %s\n", td->io_log_version, p);
			continue;
		}

		if (rw == DDIR_READ)
			reads++;
		else if (rw == DDIR_WRITE) {
			/*
			 * Don't add a write for ro mode
			 */
			if (read_only)
				continue;
			writes++;
		} else if (rw == DDIR_TRIM) {
			/*
			 * Don't add a trim for ro mode
			 */
			if (read_only)
				continue;
			trims++;
		} else if (rw == DDIR_WAIT) {
			if (td->o.no_stall)
				continue;
			waits++;
		} else if (rw == DDIR_INVAL) {
		} else if (ddir_sync(rw)) {
			syncs++;
		} else {
			log_err("bad ddir: %d\n", rw);
			continue;
		}

		/*
		 * Make note of file
		 */
		ipo = calloc(1, sizeof(*ipo));
		init_ipo(ipo);
		ipo->ddir = rw;
		if (td->io_log_version == 3)
			ipo->delay = delay;
		if (rw == DDIR_WAIT) {
			ipo->delay = offset;
		} else {
			if (td->o.replay_scale)
				ipo->offset = offset / td->o.replay_scale;
			else
				ipo->offset = offset;
			ipo_bytes_align(td->o.replay_align, ipo);

			ipo->len = bytes;
			if (rw != DDIR_INVAL && bytes > td->o.max_bs[rw]) {
				realloc = true;
				td->o.max_bs[rw] = bytes;
			}
			ipo->fileno = fileno;
			ipo->file_action = file_action;
			td->o.size += bytes;
		}

		queue_io_piece(td, ipo);

		if (td->o.read_iolog_chunked) {
			td->io_log_current++;
			items_to_fetch--;
			if (items_to_fetch == 0)
				break;
		}
	}

	free(str);
	free(act);
	free(rfname);

	if (td->o.read_iolog_chunked) {
		td->io_log_highmark = td->io_log_current;
		td->io_log_checkmark = (td->io_log_highmark + 1) / 2;
		fio_gettime(&td->io_log_highmark_time, NULL);
	}

	if (writes && read_only) {
		log_err("fio: <%s> skips replay of %d writes due to"
			" read-only\n", td->o.name, writes);
		writes = 0;
	}
	if (syncs)
		td->flags |= TD_F_SYNCS;

	if (td->o.read_iolog_chunked) {
		if (td->io_log_current == 0) {
			return false;
		}
		td->o.td_ddir = TD_DDIR_RW;
		if (realloc && td->orig_buffer)
		{
			io_u_quiesce(td);
			free_io_mem(td);
			if (init_io_u_buffers(td))
				return false;
		}
		return true;
	}

	if (!reads && !writes && !waits && !trims)
		return false;

	td->o.td_ddir = 0;
	if (reads)
		td->o.td_ddir |= TD_DDIR_READ;
	if (writes)
		td->o.td_ddir |= TD_DDIR_WRITE;
	if (trims)
		td->o.td_ddir |= TD_DDIR_TRIM;

	return true;
}

static bool is_socket(const char *path)
{
	struct stat buf;
	int r;

	r = stat(path, &buf);
	if (r == -1)
		return false;

	return S_ISSOCK(buf.st_mode);
}

static int open_socket(const char *path)
{
	struct sockaddr_un addr;
	int ret, fd;

	fd = socket(AF_UNIX, SOCK_STREAM, 0);
	if (fd < 0)
		return fd;

	addr.sun_family = AF_UNIX;
	if (snprintf(addr.sun_path, sizeof(addr.sun_path), "%s", path) >=
	    sizeof(addr.sun_path)) {
		log_err("%s: path name %s is too long for a Unix socket\n",
			__func__, path);
	}

	ret = connect(fd, (const struct sockaddr *)&addr, strlen(path) + sizeof(addr.sun_family));
	if (!ret)
		return fd;

	close(fd);
	return -1;
}

/*
 * open iolog, check version, and call appropriate parser
 */
static bool init_iolog_read(struct thread_data *td, char *fname)
{
	char buffer[256], *p;
	FILE *f = NULL;

	dprint(FD_IO, "iolog: name=%s\n", fname);

	if (is_socket(fname)) {
		int fd;

		fd = open_socket(fname);
		if (fd >= 0)
			f = fdopen(fd, "r");
	} else if (!strcmp(fname, "-")) {
		f = stdin;
	} else
		f = fopen(fname, "r");

	if (!f) {
		perror("fopen read iolog");
		return false;
	}

	p = fgets(buffer, sizeof(buffer), f);
	if (!p) {
		td_verror(td, errno, "iolog read");
		log_err("fio: unable to read iolog\n");
		fclose(f);
		return false;
	}

	/*
	 * versions 2 and 3 of the iolog store a specific string as the
	 * first line, check for that
	 */
	if (!strncmp(iolog_ver2, buffer, strlen(iolog_ver2)))
		td->io_log_version = 2;
	else if (!strncmp(iolog_ver3, buffer, strlen(iolog_ver3)))
		td->io_log_version = 3;
	else {
		log_err("fio: iolog version 1 is no longer supported\n");
		fclose(f);
		return false;
	}

	free_release_files(td);
	td->io_log_rfile = f;
	return read_iolog(td);
}

/*
 * Set up a log for storing io patterns.
 */
static bool init_iolog_write(struct thread_data *td)
{
	struct fio_file *ff;
	FILE *f;
	unsigned int i;

	f = fopen(td->o.write_iolog_file, "a");
	if (!f) {
		perror("fopen write iolog");
		return false;
	}

	/*
	 * That's it for writing, setup a log buffer and we're done.
	  */
	td->iolog_f = f;
	td->iolog_buf = malloc(8192);
	setvbuf(f, td->iolog_buf, _IOFBF, 8192);
	fio_gettime(&td->io_log_start_time, NULL);

	/*
	 * write our version line
	 */
	if (fprintf(f, "%s\n", iolog_ver3) < 0) {
		perror("iolog init\n");
		return false;
	}

	/*
	 * add all known files
	 */
	for_each_file(td, ff, i)
		log_file(td, ff, FIO_LOG_ADD_FILE);

	return true;
}

bool init_iolog(struct thread_data *td)
{
	bool ret;

	if (td->o.read_iolog_file) {
		int need_swap;
		char * fname = get_name_by_idx(td->o.read_iolog_file, td->subjob_number);

		/*
		 * Check if it's a blktrace file and load that if possible.
		 * Otherwise assume it's a normal log file and load that.
		 */
		if (is_blktrace(fname, &need_swap)) {
			td->io_log_blktrace = 1;
			ret = init_blktrace_read(td, fname, need_swap);
		} else {
			td->io_log_blktrace = 0;
			ret = init_iolog_read(td, fname);
		}
		free(fname);
	} else if (td->o.write_iolog_file)
		ret = init_iolog_write(td);
	else
		ret = true;

	if (!ret)
		td_verror(td, EINVAL, "failed initializing iolog");

	return ret;
}

void setup_log(struct io_log **log, struct log_params *p,
	       const char *filename)
{
	struct io_log *l;
	int i;
	struct io_u_plat_entry *entry;
	struct flist_head *list;

	l = scalloc(1, sizeof(*l));
	INIT_FLIST_HEAD(&l->io_logs);
	l->log_type = p->log_type;
	l->log_offset = p->log_offset;
	l->log_prio = p->log_prio;
	l->log_gz = p->log_gz;
	l->log_gz_store = p->log_gz_store;
	l->avg_msec = p->avg_msec;
	l->hist_msec = p->hist_msec;
	l->hist_coarseness = p->hist_coarseness;
	l->filename = strdup(filename);
	l->td = p->td;

	/* Initialize histogram lists for each r/w direction,
	 * with initial io_u_plat of all zeros:
	 */
	for (i = 0; i < DDIR_RWDIR_CNT; i++) {
		list = &l->hist_window[i].list;
		INIT_FLIST_HEAD(list);
		entry = calloc(1, sizeof(struct io_u_plat_entry));
		flist_add(&entry->list, list);
	}

	if (l->td && l->td->o.io_submit_mode != IO_MODE_OFFLOAD) {
		unsigned int def_samples = DEF_LOG_ENTRIES;
		struct io_logs *__p;

		__p = calloc(1, sizeof(*l->pending));
		if (l->td->o.iodepth > DEF_LOG_ENTRIES)
			def_samples = roundup_pow2(l->td->o.iodepth);
		__p->max_samples = def_samples;
		__p->log = calloc(__p->max_samples, log_entry_sz(l));
		l->pending = __p;
	}

	if (l->log_offset)
		l->log_ddir_mask = LOG_OFFSET_SAMPLE_BIT;
	if (l->log_prio)
		l->log_ddir_mask |= LOG_PRIO_SAMPLE_BIT;
	/*
	 * The bandwidth-log option generates agg-read_bw.log,
	 * agg-write_bw.log and agg-trim_bw.log for which l->td is NULL.
	 * Check if l->td is valid before dereferencing it.
	 */
	if (l->td && l->td->o.log_max == IO_LOG_SAMPLE_BOTH)
		l->log_ddir_mask |= LOG_AVG_MAX_SAMPLE_BIT;

	INIT_FLIST_HEAD(&l->chunk_list);

	if (l->log_gz && !p->td)
		l->log_gz = 0;
	else if (l->log_gz || l->log_gz_store) {
		mutex_init_pshared(&l->chunk_lock);
		mutex_init_pshared(&l->deferred_free_lock);
		p->td->flags |= TD_F_COMPRESS_LOG;
	}

	*log = l;
}

#ifdef CONFIG_SETVBUF
static void *set_file_buffer(FILE *f)
{
	size_t size = 1048576;
	void *buf;

	buf = malloc(size);
	setvbuf(f, buf, _IOFBF, size);
	return buf;
}

static void clear_file_buffer(void *buf)
{
	free(buf);
}
#else
static void *set_file_buffer(FILE *f)
{
	return NULL;
}

static void clear_file_buffer(void *buf)
{
}
#endif

void free_log(struct io_log *log)
{
	while (!flist_empty(&log->io_logs)) {
		struct io_logs *cur_log;

		cur_log = flist_first_entry(&log->io_logs, struct io_logs, list);
		flist_del_init(&cur_log->list);
		free(cur_log->log);
		sfree(cur_log);
	}

	if (log->pending) {
		free(log->pending->log);
		free(log->pending);
		log->pending = NULL;
	}

	free(log->pending);
	free(log->filename);
	sfree(log);
}

uint64_t hist_sum(int j, int stride, uint64_t *io_u_plat,
		uint64_t *io_u_plat_last)
{
	uint64_t sum;
	int k;

	if (io_u_plat_last) {
		for (k = sum = 0; k < stride; k++)
			sum += io_u_plat[j + k] - io_u_plat_last[j + k];
	} else {
		for (k = sum = 0; k < stride; k++)
			sum += io_u_plat[j + k];
	}

	return sum;
}

static void flush_hist_samples(FILE *f, int hist_coarseness, void *samples,
			       uint64_t sample_size)
{
	struct io_sample *s;
	int log_offset;
	uint64_t i, j, nr_samples;
	struct io_u_plat_entry *entry, *entry_before;
	uint64_t *io_u_plat;
	uint64_t *io_u_plat_before;

	int stride = 1 << hist_coarseness;
	
	if (!sample_size)
		return;

	s = __get_sample(samples, 0, 0);
	log_offset = (s->__ddir & LOG_OFFSET_SAMPLE_BIT) != 0;

	nr_samples = sample_size / __log_entry_sz(log_offset);

	for (i = 0; i < nr_samples; i++) {
		s = __get_sample(samples, log_offset, i);

		entry = s->data.plat_entry;
		io_u_plat = entry->io_u_plat;

		entry_before = flist_first_entry(&entry->list, struct io_u_plat_entry, list);
		io_u_plat_before = entry_before->io_u_plat;

		fprintf(f, "%lu, %u, %llu, ", (unsigned long) s->time,
						io_sample_ddir(s), (unsigned long long) s->bs);
		for (j = 0; j < FIO_IO_U_PLAT_NR - stride; j += stride) {
			fprintf(f, "%llu, ", (unsigned long long)
			        hist_sum(j, stride, io_u_plat, io_u_plat_before));
		}
		fprintf(f, "%llu\n", (unsigned long long)
		        hist_sum(FIO_IO_U_PLAT_NR - stride, stride, io_u_plat,
					io_u_plat_before));

		flist_del(&entry_before->list);
		free(entry_before);
	}
}

void flush_samples(FILE *f, void *samples, uint64_t sample_size)
{
	struct io_sample *s;
	int log_offset, log_prio, log_avg_max;
	uint64_t i, nr_samples;
	unsigned int prio_val;
	const char *fmt;

	if (!sample_size)
		return;

	s = __get_sample(samples, 0, 0);
	log_offset = (s->__ddir & LOG_OFFSET_SAMPLE_BIT) != 0;
	log_prio = (s->__ddir & LOG_PRIO_SAMPLE_BIT) != 0;
	log_avg_max = (s->__ddir & LOG_AVG_MAX_SAMPLE_BIT) != 0;

	if (log_offset) {
<<<<<<< HEAD
		if (log_prio)
			fmt = "%" PRIu64 ", %" PRId64 ", %u, %llu, %llu, 0x%04x\n";
		else
			fmt = "%" PRIu64 ", %" PRId64 ", %u, %llu, %llu, %u\n";
	} else {
		if (log_prio)
			fmt = "%" PRIu64 ", %" PRId64 ", %u, %llu, 0x%04x\n";
		else
			fmt = "%" PRIu64 ", %" PRId64 ", %u, %llu, %u\n";
=======
		if (log_prio) {
			if (log_avg_max)
				fmt = "%" PRIu64 ", %" PRId64 ", %" PRId64 ", %u, %llu, %llu, 0x%04x\n";
			else
				fmt = "%" PRIu64 ", %" PRId64 ", %u, %llu, %llu, 0x%04x\n";
		} else {
			if (log_avg_max)
				fmt = "%" PRIu64 ", %" PRId64 ", %" PRId64 ", %u, %llu, %llu, %u\n";
			else
				fmt = "%" PRIu64 ", %" PRId64 ", %u, %llu, %llu, %u\n";
		}
	} else {
		if (log_prio) {
			if (log_avg_max)
				fmt = "%" PRIu64 ", %" PRId64 ", %" PRId64 ", %u, %llu, 0x%04x\n";
			else
				fmt = "%" PRIu64 ", %" PRId64 ", %u, %llu, 0x%04x\n";
		} else {
			if (log_avg_max)
				fmt = "%" PRIu64 ", %" PRId64 ", %" PRId64 ", %u, %llu, %u\n";
			else
				fmt = "%" PRIu64 ", %" PRId64 ", %u, %llu, %u\n";
		}
>>>>>>> 625b155d
	}

	nr_samples = sample_size / __log_entry_sz(log_offset);

	for (i = 0; i < nr_samples; i++) {
		s = __get_sample(samples, log_offset, i);

		if (log_prio)
			prio_val = s->priority;
		else
			prio_val = ioprio_value_is_class_rt(s->priority);

		if (!log_offset) {
<<<<<<< HEAD
			fprintf(f, fmt,
				s->time,
				s->data.val,
				io_sample_ddir(s), (unsigned long long) s->bs,
				prio_val);
		} else {
			struct io_sample_offset *so = (void *) s;

			fprintf(f, fmt,
				s->time,
				s->data.val,
				io_sample_ddir(s), (unsigned long long) s->bs,
				(unsigned long long) so->offset,
				prio_val);
=======
			if (log_avg_max)
				fprintf(f, fmt,
					s->time,
					s->data.val.val0,
					s->data.val.val1,
					io_sample_ddir(s), (unsigned long long) s->bs,
					prio_val);
			else
				fprintf(f, fmt,
					s->time,
					s->data.val.val0,
					io_sample_ddir(s), (unsigned long long) s->bs,
					prio_val);
		} else {
			struct io_sample_offset *so = (void *) s;

			if (log_avg_max)
				fprintf(f, fmt,
					s->time,
					s->data.val.val0,
					s->data.val.val1,
					io_sample_ddir(s), (unsigned long long) s->bs,
					(unsigned long long) so->offset,
					prio_val);
			else
				fprintf(f, fmt,
					s->time,
					s->data.val.val0,
					io_sample_ddir(s), (unsigned long long) s->bs,
					(unsigned long long) so->offset,
					prio_val);
>>>>>>> 625b155d
		}
	}
}

#ifdef CONFIG_ZLIB

struct iolog_flush_data {
	struct workqueue_work work;
	struct io_log *log;
	void *samples;
	uint32_t nr_samples;
	bool free;
};

#define GZ_CHUNK	131072

static struct iolog_compress *get_new_chunk(unsigned int seq)
{
	struct iolog_compress *c;

	c = malloc(sizeof(*c));
	INIT_FLIST_HEAD(&c->list);
	c->buf = malloc(GZ_CHUNK);
	c->len = 0;
	c->seq = seq;
	return c;
}

static void free_chunk(struct iolog_compress *ic)
{
	free(ic->buf);
	free(ic);
}

static int z_stream_init(z_stream *stream, int gz_hdr)
{
	int wbits = 15;

	memset(stream, 0, sizeof(*stream));
	stream->zalloc = Z_NULL;
	stream->zfree = Z_NULL;
	stream->opaque = Z_NULL;
	stream->next_in = Z_NULL;

	/*
	 * zlib magic - add 32 for auto-detection of gz header or not,
	 * if we decide to store files in a gzip friendly format.
	 */
	if (gz_hdr)
		wbits += 32;

	if (inflateInit2(stream, wbits) != Z_OK)
		return 1;

	return 0;
}

struct inflate_chunk_iter {
	unsigned int seq;
	int err;
	void *buf;
	size_t buf_size;
	size_t buf_used;
	size_t chunk_sz;
};

static void finish_chunk(z_stream *stream, FILE *f,
			 struct inflate_chunk_iter *iter)
{
	int ret;

	ret = inflateEnd(stream);
	if (ret != Z_OK)
		log_err("fio: failed to end log inflation seq %d (%d)\n",
				iter->seq, ret);

	flush_samples(f, iter->buf, iter->buf_used);
	free(iter->buf);
	iter->buf = NULL;
	iter->buf_size = iter->buf_used = 0;
}

/*
 * Iterative chunk inflation. Handles cases where we cross into a new
 * sequence, doing flush finish of previous chunk if needed.
 */
static size_t inflate_chunk(struct iolog_compress *ic, int gz_hdr, FILE *f,
			    z_stream *stream, struct inflate_chunk_iter *iter)
{
	size_t ret;

	dprint(FD_COMPRESS, "inflate chunk size=%lu, seq=%u\n",
				(unsigned long) ic->len, ic->seq);

	if (ic->seq != iter->seq) {
		if (iter->seq)
			finish_chunk(stream, f, iter);

		z_stream_init(stream, gz_hdr);
		iter->seq = ic->seq;
	}

	stream->avail_in = ic->len;
	stream->next_in = ic->buf;

	if (!iter->buf_size) {
		iter->buf_size = iter->chunk_sz;
		iter->buf = malloc(iter->buf_size);
	}

	while (stream->avail_in) {
		size_t this_out = iter->buf_size - iter->buf_used;
		int err;

		stream->avail_out = this_out;
		stream->next_out = iter->buf + iter->buf_used;

		err = inflate(stream, Z_NO_FLUSH);
		if (err < 0) {
			log_err("fio: failed inflating log: %d\n", err);
			iter->err = err;
			break;
		}

		iter->buf_used += this_out - stream->avail_out;

		if (!stream->avail_out) {
			iter->buf_size += iter->chunk_sz;
			iter->buf = realloc(iter->buf, iter->buf_size);
			continue;
		}

		if (err == Z_STREAM_END)
			break;
	}

	ret = (void *) stream->next_in - ic->buf;

	dprint(FD_COMPRESS, "inflated to size=%lu\n", (unsigned long) iter->buf_size);

	return ret;
}

/*
 * Inflate stored compressed chunks, or write them directly to the log
 * file if so instructed.
 */
static int inflate_gz_chunks(struct io_log *log, FILE *f)
{
	struct inflate_chunk_iter iter = { .chunk_sz = log->log_gz, };
	z_stream stream;

	while (!flist_empty(&log->chunk_list)) {
		struct iolog_compress *ic;

		ic = flist_first_entry(&log->chunk_list, struct iolog_compress, list);
		flist_del(&ic->list);

		if (log->log_gz_store) {
			size_t ret;

			dprint(FD_COMPRESS, "log write chunk size=%lu, "
				"seq=%u\n", (unsigned long) ic->len, ic->seq);

			ret = fwrite(ic->buf, ic->len, 1, f);
			if (ret != 1 || ferror(f)) {
				iter.err = errno;
				log_err("fio: error writing compressed log\n");
			}
		} else
			inflate_chunk(ic, log->log_gz_store, f, &stream, &iter);

		free_chunk(ic);
	}

	if (iter.seq) {
		finish_chunk(&stream, f, &iter);
		free(iter.buf);
	}

	return iter.err;
}

/*
 * Open compressed log file and decompress the stored chunks and
 * write them to stdout. The chunks are stored sequentially in the
 * file, so we iterate over them and do them one-by-one.
 */
int iolog_file_inflate(const char *file)
{
	struct inflate_chunk_iter iter = { .chunk_sz = 64 * 1024 * 1024, };
	struct iolog_compress ic;
	z_stream stream;
	struct stat sb;
	size_t ret;
	size_t total;
	void *buf;
	FILE *f;

	f = fopen(file, "rb");
	if (!f) {
		perror("fopen");
		return 1;
	}

	if (stat(file, &sb) < 0) {
		fclose(f);
		perror("stat");
		return 1;
	}

	ic.buf = buf = malloc(sb.st_size);
	ic.len = sb.st_size;
	ic.seq = 1;

	ret = fread(ic.buf, ic.len, 1, f);
	if (ret == 0 && ferror(f)) {
		perror("fread");
		fclose(f);
		free(buf);
		return 1;
	} else if (ferror(f) || (!feof(f) && ret != 1)) {
		log_err("fio: short read on reading log\n");
		fclose(f);
		free(buf);
		return 1;
	}

	fclose(f);

	/*
	 * Each chunk will return Z_STREAM_END. We don't know how many
	 * chunks are in the file, so we just keep looping and incrementing
	 * the sequence number until we have consumed the whole compressed
	 * file.
	 */
	total = ic.len;
	do {
		size_t iret;

		iret = inflate_chunk(&ic,  1, stdout, &stream, &iter);
		total -= iret;
		if (!total)
			break;
		if (iter.err)
			break;

		ic.seq++;
		ic.len -= iret;
		ic.buf += iret;
	} while (1);

	if (iter.seq) {
		finish_chunk(&stream, stdout, &iter);
		free(iter.buf);
	}

	free(buf);
	return iter.err;
}

#else

static int inflate_gz_chunks(struct io_log *log, FILE *f)
{
	return 0;
}

int iolog_file_inflate(const char *file)
{
	log_err("fio: log inflation not possible without zlib\n");
	return 1;
}

#endif

void flush_log(struct io_log *log, bool do_append)
{
	void *buf;
	FILE *f;

	/*
	 * If log_gz_store is true, we are writing a binary file.
	 * Set the mode appropriately (on all platforms) to avoid issues
	 * on windows (line-ending conversions, etc.)
	 */
	if (!do_append)
		if (log->log_gz_store)
			f = fopen(log->filename, "wb");
		else
			f = fopen(log->filename, "w");
	else
		if (log->log_gz_store)
			f = fopen(log->filename, "ab");
		else
			f = fopen(log->filename, "a");
	if (!f) {
		perror("fopen log");
		return;
	}

	buf = set_file_buffer(f);

	inflate_gz_chunks(log, f);

	while (!flist_empty(&log->io_logs)) {
		struct io_logs *cur_log;

		cur_log = flist_first_entry(&log->io_logs, struct io_logs, list);
		flist_del_init(&cur_log->list);
		
		if (log->td && log == log->td->clat_hist_log)
			flush_hist_samples(f, log->hist_coarseness, cur_log->log,
			                   log_sample_sz(log, cur_log));
		else
			flush_samples(f, cur_log->log, log_sample_sz(log, cur_log));
		
		sfree(cur_log);
	}

	fclose(f);
	clear_file_buffer(buf);
}

static int finish_log(struct thread_data *td, struct io_log *log, int trylock)
{
	if (td->flags & TD_F_COMPRESS_LOG)
		iolog_flush(log);

	if (trylock) {
		if (fio_trylock_file(log->filename))
			return 1;
	} else
		fio_lock_file(log->filename);

	if (td->client_type == FIO_CLIENT_TYPE_GUI || is_backend)
		fio_send_iolog(td, log, log->filename);
	else
		flush_log(log, !td->o.per_job_logs);

	fio_unlock_file(log->filename);
	free_log(log);
	return 0;
}

size_t log_chunk_sizes(struct io_log *log)
{
	struct flist_head *entry;
	size_t ret;

	if (flist_empty(&log->chunk_list))
		return 0;

	ret = 0;
	pthread_mutex_lock(&log->chunk_lock);
	flist_for_each(entry, &log->chunk_list) {
		struct iolog_compress *c;

		c = flist_entry(entry, struct iolog_compress, list);
		ret += c->len;
	}
	pthread_mutex_unlock(&log->chunk_lock);
	return ret;
}

#ifdef CONFIG_ZLIB

static void iolog_put_deferred(struct io_log *log, void *ptr)
{
	if (!ptr)
		return;

	pthread_mutex_lock(&log->deferred_free_lock);
	if (log->deferred < IOLOG_MAX_DEFER) {
		log->deferred_items[log->deferred] = ptr;
		log->deferred++;
	} else if (!fio_did_warn(FIO_WARN_IOLOG_DROP))
		log_err("fio: had to drop log entry free\n");
	pthread_mutex_unlock(&log->deferred_free_lock);
}

static void iolog_free_deferred(struct io_log *log)
{
	int i;

	if (!log->deferred)
		return;

	pthread_mutex_lock(&log->deferred_free_lock);

	for (i = 0; i < log->deferred; i++) {
		free(log->deferred_items[i]);
		log->deferred_items[i] = NULL;
	}

	log->deferred = 0;
	pthread_mutex_unlock(&log->deferred_free_lock);
}

static int gz_work(struct iolog_flush_data *data)
{
	struct iolog_compress *c = NULL;
	struct flist_head list;
	unsigned int seq;
	z_stream stream;
	size_t total = 0;
	int ret;

	INIT_FLIST_HEAD(&list);

	memset(&stream, 0, sizeof(stream));
	stream.zalloc = Z_NULL;
	stream.zfree = Z_NULL;
	stream.opaque = Z_NULL;

	ret = deflateInit(&stream, Z_DEFAULT_COMPRESSION);
	if (ret != Z_OK) {
		log_err("fio: failed to init gz stream\n");
		goto err;
	}

	seq = ++data->log->chunk_seq;

	stream.next_in = (void *) data->samples;
	stream.avail_in = data->nr_samples * log_entry_sz(data->log);

	dprint(FD_COMPRESS, "deflate input size=%lu, seq=%u, log=%s\n",
				(unsigned long) stream.avail_in, seq,
				data->log->filename);
	do {
		if (c)
			dprint(FD_COMPRESS, "seq=%d, chunk=%lu\n", seq,
				(unsigned long) c->len);
		c = get_new_chunk(seq);
		stream.avail_out = GZ_CHUNK;
		stream.next_out = c->buf;
		ret = deflate(&stream, Z_NO_FLUSH);
		if (ret < 0) {
			log_err("fio: deflate log (%d)\n", ret);
			free_chunk(c);
			goto err;
		}

		c->len = GZ_CHUNK - stream.avail_out;
		flist_add_tail(&c->list, &list);
		total += c->len;
	} while (stream.avail_in);

	stream.next_out = c->buf + c->len;
	stream.avail_out = GZ_CHUNK - c->len;

	ret = deflate(&stream, Z_FINISH);
	if (ret < 0) {
		/*
		 * Z_BUF_ERROR is special, it just means we need more
		 * output space. We'll handle that below. Treat any other
		 * error as fatal.
		 */
		if (ret != Z_BUF_ERROR) {
			log_err("fio: deflate log (%d)\n", ret);
			flist_del(&c->list);
			free_chunk(c);
			goto err;
		}
	}

	total -= c->len;
	c->len = GZ_CHUNK - stream.avail_out;
	total += c->len;
	dprint(FD_COMPRESS, "seq=%d, chunk=%lu\n", seq, (unsigned long) c->len);

	if (ret != Z_STREAM_END) {
		do {
			c = get_new_chunk(seq);
			stream.avail_out = GZ_CHUNK;
			stream.next_out = c->buf;
			ret = deflate(&stream, Z_FINISH);
			c->len = GZ_CHUNK - stream.avail_out;
			total += c->len;
			flist_add_tail(&c->list, &list);
			dprint(FD_COMPRESS, "seq=%d, chunk=%lu\n", seq,
				(unsigned long) c->len);
		} while (ret != Z_STREAM_END);
	}

	dprint(FD_COMPRESS, "deflated to size=%lu\n", (unsigned long) total);

	ret = deflateEnd(&stream);
	if (ret != Z_OK)
		log_err("fio: deflateEnd %d\n", ret);

	iolog_put_deferred(data->log, data->samples);

	if (!flist_empty(&list)) {
		pthread_mutex_lock(&data->log->chunk_lock);
		flist_splice_tail(&list, &data->log->chunk_list);
		pthread_mutex_unlock(&data->log->chunk_lock);
	}

	ret = 0;
done:
	if (data->free)
		sfree(data);
	return ret;
err:
	while (!flist_empty(&list)) {
		c = flist_first_entry(list.next, struct iolog_compress, list);
		flist_del(&c->list);
		free_chunk(c);
	}
	ret = 1;
	goto done;
}

/*
 * Invoked from our compress helper thread, when logging would have exceeded
 * the specified memory limitation. Compresses the previously stored
 * entries.
 */
static int gz_work_async(struct submit_worker *sw, struct workqueue_work *work)
{
	return gz_work(container_of(work, struct iolog_flush_data, work));
}

static int gz_init_worker(struct submit_worker *sw)
{
	struct thread_data *td = sw->wq->td;

	if (!fio_option_is_set(&td->o, log_gz_cpumask))
		return 0;

	if (fio_setaffinity(gettid(), td->o.log_gz_cpumask) == -1) {
		log_err("gz: failed to set CPU affinity\n");
		return 1;
	}

	return 0;
}

static struct workqueue_ops log_compress_wq_ops = {
	.fn		= gz_work_async,
	.init_worker_fn	= gz_init_worker,
	.nice		= 1,
};

int iolog_compress_init(struct thread_data *td, struct sk_out *sk_out)
{
	if (!(td->flags & TD_F_COMPRESS_LOG))
		return 0;

	workqueue_init(td, &td->log_compress_wq, &log_compress_wq_ops, 1, sk_out);
	return 0;
}

void iolog_compress_exit(struct thread_data *td)
{
	if (!(td->flags & TD_F_COMPRESS_LOG))
		return;

	workqueue_exit(&td->log_compress_wq);
}

/*
 * Queue work item to compress the existing log entries. We reset the
 * current log to a small size, and reference the existing log in the
 * data that we queue for compression. Once compression has been done,
 * this old log is freed. Will not return until the log compression
 * has completed, and will flush all previous logs too
 */
static int iolog_flush(struct io_log *log)
{
	struct iolog_flush_data *data;

	workqueue_flush(&log->td->log_compress_wq);
	data = malloc(sizeof(*data));
	if (!data)
		return 1;

	data->log = log;
	data->free = false;

	while (!flist_empty(&log->io_logs)) {
		struct io_logs *cur_log;

		cur_log = flist_first_entry(&log->io_logs, struct io_logs, list);
		flist_del_init(&cur_log->list);

		data->samples = cur_log->log;
		data->nr_samples = cur_log->nr_samples;

		sfree(cur_log);

		gz_work(data);
	}

	free(data);
	return 0;
}

int iolog_cur_flush(struct io_log *log, struct io_logs *cur_log)
{
	struct iolog_flush_data *data;

	data = smalloc(sizeof(*data));
	if (!data)
		return 1;

	data->log = log;

	data->samples = cur_log->log;
	data->nr_samples = cur_log->nr_samples;
	data->free = true;

	cur_log->nr_samples = cur_log->max_samples = 0;
	cur_log->log = NULL;

	workqueue_enqueue(&log->td->log_compress_wq, &data->work);

	iolog_free_deferred(log);

	return 0;
}
#else

static int iolog_flush(struct io_log *log)
{
	return 1;
}

int iolog_cur_flush(struct io_log *log, struct io_logs *cur_log)
{
	return 1;
}

int iolog_compress_init(struct thread_data *td, struct sk_out *sk_out)
{
	return 0;
}

void iolog_compress_exit(struct thread_data *td)
{
}

#endif

struct io_logs *iolog_cur_log(struct io_log *log)
{
	if (flist_empty(&log->io_logs))
		return NULL;

	return flist_last_entry(&log->io_logs, struct io_logs, list);
}

uint64_t iolog_nr_samples(struct io_log *iolog)
{
	struct flist_head *entry;
	uint64_t ret = 0;

	flist_for_each(entry, &iolog->io_logs) {
		struct io_logs *cur_log;

		cur_log = flist_entry(entry, struct io_logs, list);
		ret += cur_log->nr_samples;
	}

	return ret;
}

static int __write_log(struct thread_data *td, struct io_log *log, int try)
{
	if (log)
		return finish_log(td, log, try);

	return 0;
}

static int write_iops_log(struct thread_data *td, int try, bool unit_log)
{
	int ret;

	if (per_unit_log(td->iops_log) != unit_log)
		return 0;

	ret = __write_log(td, td->iops_log, try);
	if (!ret)
		td->iops_log = NULL;

	return ret;
}

static int write_slat_log(struct thread_data *td, int try, bool unit_log)
{
	int ret;

	if (!unit_log)
		return 0;

	ret = __write_log(td, td->slat_log, try);
	if (!ret)
		td->slat_log = NULL;

	return ret;
}

static int write_clat_log(struct thread_data *td, int try, bool unit_log)
{
	int ret;

	if (!unit_log)
		return 0;

	ret = __write_log(td, td->clat_log, try);
	if (!ret)
		td->clat_log = NULL;

	return ret;
}

static int write_clat_hist_log(struct thread_data *td, int try, bool unit_log)
{
	int ret;

	if (!unit_log)
		return 0;

	ret = __write_log(td, td->clat_hist_log, try);
	if (!ret)
		td->clat_hist_log = NULL;

	return ret;
}

static int write_lat_log(struct thread_data *td, int try, bool unit_log)
{
	int ret;

	if (!unit_log)
		return 0;

	ret = __write_log(td, td->lat_log, try);
	if (!ret)
		td->lat_log = NULL;

	return ret;
}

static int write_bandw_log(struct thread_data *td, int try, bool unit_log)
{
	int ret;

	if (per_unit_log(td->bw_log) != unit_log)
		return 0;

	ret = __write_log(td, td->bw_log, try);
	if (!ret)
		td->bw_log = NULL;

	return ret;
}

enum {
	BW_LOG_MASK	= 1,
	LAT_LOG_MASK	= 2,
	SLAT_LOG_MASK	= 4,
	CLAT_LOG_MASK	= 8,
	IOPS_LOG_MASK	= 16,
	CLAT_HIST_LOG_MASK = 32,

	ALL_LOG_NR	= 6,
};

struct log_type {
	unsigned int mask;
	int (*fn)(struct thread_data *, int, bool);
};

static struct log_type log_types[] = {
	{
		.mask	= BW_LOG_MASK,
		.fn	= write_bandw_log,
	},
	{
		.mask	= LAT_LOG_MASK,
		.fn	= write_lat_log,
	},
	{
		.mask	= SLAT_LOG_MASK,
		.fn	= write_slat_log,
	},
	{
		.mask	= CLAT_LOG_MASK,
		.fn	= write_clat_log,
	},
	{
		.mask	= IOPS_LOG_MASK,
		.fn	= write_iops_log,
	},
	{
		.mask	= CLAT_HIST_LOG_MASK,
		.fn	= write_clat_hist_log,
	}
};

void td_writeout_logs(struct thread_data *td, bool unit_logs)
{
	unsigned int log_mask = 0;
	unsigned int log_left = ALL_LOG_NR;
	int old_state, i;

	old_state = td_bump_runstate(td, TD_FINISHING);

	finalize_logs(td, unit_logs);

	while (log_left) {
		int prev_log_left = log_left;

		for (i = 0; i < ALL_LOG_NR && log_left; i++) {
			struct log_type *lt = &log_types[i];
			int ret;

			if (!(log_mask & lt->mask)) {
				ret = lt->fn(td, log_left != 1, unit_logs);
				if (!ret) {
					log_left--;
					log_mask |= lt->mask;
				}
			}
		}

		if (prev_log_left == log_left)
			usleep(5000);
	}

	td_restore_runstate(td, old_state);
}

void fio_writeout_logs(bool unit_logs)
{
	for_each_td(td) {
		td_writeout_logs(td, unit_logs);
	} end_for_each();
}<|MERGE_RESOLUTION|>--- conflicted
+++ resolved
@@ -1009,17 +1009,6 @@
 	log_avg_max = (s->__ddir & LOG_AVG_MAX_SAMPLE_BIT) != 0;
 
 	if (log_offset) {
-<<<<<<< HEAD
-		if (log_prio)
-			fmt = "%" PRIu64 ", %" PRId64 ", %u, %llu, %llu, 0x%04x\n";
-		else
-			fmt = "%" PRIu64 ", %" PRId64 ", %u, %llu, %llu, %u\n";
-	} else {
-		if (log_prio)
-			fmt = "%" PRIu64 ", %" PRId64 ", %u, %llu, 0x%04x\n";
-		else
-			fmt = "%" PRIu64 ", %" PRId64 ", %u, %llu, %u\n";
-=======
 		if (log_prio) {
 			if (log_avg_max)
 				fmt = "%" PRIu64 ", %" PRId64 ", %" PRId64 ", %u, %llu, %llu, 0x%04x\n";
@@ -1043,7 +1032,6 @@
 			else
 				fmt = "%" PRIu64 ", %" PRId64 ", %u, %llu, %u\n";
 		}
->>>>>>> 625b155d
 	}
 
 	nr_samples = sample_size / __log_entry_sz(log_offset);
@@ -1057,22 +1045,6 @@
 			prio_val = ioprio_value_is_class_rt(s->priority);
 
 		if (!log_offset) {
-<<<<<<< HEAD
-			fprintf(f, fmt,
-				s->time,
-				s->data.val,
-				io_sample_ddir(s), (unsigned long long) s->bs,
-				prio_val);
-		} else {
-			struct io_sample_offset *so = (void *) s;
-
-			fprintf(f, fmt,
-				s->time,
-				s->data.val,
-				io_sample_ddir(s), (unsigned long long) s->bs,
-				(unsigned long long) so->offset,
-				prio_val);
-=======
 			if (log_avg_max)
 				fprintf(f, fmt,
 					s->time,
@@ -1104,7 +1076,6 @@
 					io_sample_ddir(s), (unsigned long long) s->bs,
 					(unsigned long long) so->offset,
 					prio_val);
->>>>>>> 625b155d
 		}
 	}
 }
