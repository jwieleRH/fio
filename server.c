#include <stdio.h>
#include <stdlib.h>
#include <stdarg.h>
#include <unistd.h>
#include <limits.h>
#include <errno.h>
#include <fcntl.h>
#include <sys/poll.h>
#include <sys/types.h>
#include <sys/wait.h>
#include <sys/socket.h>
#include <sys/stat.h>
#include <sys/un.h>
#include <netinet/in.h>
#include <arpa/inet.h>
#include <netdb.h>
#include <syslog.h>
#include <signal.h>
#include <zlib.h>

#include "fio.h"
#include "server.h"
#include "crc/crc16.h"
#include "lib/ieee754.h"

int fio_net_port = FIO_NET_PORT;

int exit_backend = 0;

static int server_fd = -1;
static char *fio_server_arg;
static char *bind_sock;
static struct sockaddr_in saddr_in;
static struct sockaddr_in6 saddr_in6;
static int use_ipv6;

struct fio_fork_item {
	struct flist_head list;
	int exitval;
	int signal;
	int exited;
	pid_t pid;
};

/* Created on fork on new connection */
static FLIST_HEAD(conn_list);

/* Created on job fork from connection */
static FLIST_HEAD(job_list);

static const char *fio_server_ops[FIO_NET_CMD_NR] = {
	"",
	"QUIT",
	"EXIT",
	"JOB",
	"JOBLINE",
	"TEXT",
	"TS",
	"GS",
	"SEND_ETA",
	"ETA",
	"PROBE",
	"START",
	"STOP",
	"DISK_UTIL",
	"SERVER_START",
	"ADD_JOB",
	"CMD_RUN"
	"CMD_IOLOG",
};

const char *fio_server_op(unsigned int op)
{
	static char buf[32];

	if (op < FIO_NET_CMD_NR)
		return fio_server_ops[op];

	sprintf(buf, "UNKNOWN/%d", op);
	return buf;
}

static ssize_t iov_total_len(const struct iovec *iov, int count)
{
	ssize_t ret = 0;

	while (count--) {
		ret += iov->iov_len;
		iov++;
	}

	return ret;
}

static int fio_sendv_data(int sk, struct iovec *iov, int count)
{
	ssize_t total_len = iov_total_len(iov, count);
	ssize_t ret;

	do {
		ret = writev(sk, iov, count);
		if (ret > 0) {
			total_len -= ret;
			if (!total_len)
				break;

			while (ret) {
				if (ret >= iov->iov_len) {
					ret -= iov->iov_len;
					iov++;
					continue;
				}
				iov->iov_base += ret;
				iov->iov_len -= ret;
				ret = 0;
			}
		} else if (!ret)
			break;
		else if (errno == EAGAIN || errno == EINTR)
			continue;
		else
			break;
	} while (!exit_backend);

	if (!total_len)
		return 0;

	if (errno)
		return -errno;

	return 1;
}

int fio_send_data(int sk, const void *p, unsigned int len)
{
	struct iovec iov = { .iov_base = (void *) p, .iov_len = len };

	assert(len <= sizeof(struct fio_net_cmd) + FIO_SERVER_MAX_FRAGMENT_PDU);

	return fio_sendv_data(sk, &iov, 1);
}

int fio_recv_data(int sk, void *p, unsigned int len)
{
	do {
		int ret = recv(sk, p, len, MSG_WAITALL);

		if (ret > 0) {
			len -= ret;
			if (!len)
				break;
			p += ret;
			continue;
		} else if (!ret)
			break;
		else if (errno == EAGAIN || errno == EINTR)
			continue;
		else
			break;
	} while (!exit_backend);

	if (!len)
		return 0;

	return -1;
}

static int verify_convert_cmd(struct fio_net_cmd *cmd)
{
	uint16_t crc;

	cmd->cmd_crc16 = le16_to_cpu(cmd->cmd_crc16);
	cmd->pdu_crc16 = le16_to_cpu(cmd->pdu_crc16);

	crc = fio_crc16(cmd, FIO_NET_CMD_CRC_SZ);
	if (crc != cmd->cmd_crc16) {
		log_err("fio: server bad crc on command (got %x, wanted %x)\n",
				cmd->cmd_crc16, crc);
		return 1;
	}

	cmd->version	= le16_to_cpu(cmd->version);
	cmd->opcode	= le16_to_cpu(cmd->opcode);
	cmd->flags	= le32_to_cpu(cmd->flags);
	cmd->tag	= le64_to_cpu(cmd->tag);
	cmd->pdu_len	= le32_to_cpu(cmd->pdu_len);

	switch (cmd->version) {
	case FIO_SERVER_VER:
		break;
	default:
		log_err("fio: bad server cmd version %d\n", cmd->version);
		return 1;
	}

	if (cmd->pdu_len > FIO_SERVER_MAX_FRAGMENT_PDU) {
		log_err("fio: command payload too large: %u\n", cmd->pdu_len);
		return 1;
	}

	return 0;
}

/*
 * Read (and defragment, if necessary) incoming commands
 */
struct fio_net_cmd *fio_net_recv_cmd(int sk)
{
	struct fio_net_cmd cmd, *cmdret = NULL;
	size_t cmd_size = 0, pdu_offset = 0;
	uint16_t crc;
	int ret, first = 1;
	void *pdu = NULL;

	do {
		ret = fio_recv_data(sk, &cmd, sizeof(cmd));
		if (ret)
			break;

		/* We have a command, verify it and swap if need be */
		ret = verify_convert_cmd(&cmd);
		if (ret)
			break;

		if (first) {
			/* if this is text, add room for \0 at the end */
			cmd_size = sizeof(cmd) + cmd.pdu_len + 1;
			assert(!cmdret);
		} else
			cmd_size += cmd.pdu_len;

		cmdret = realloc(cmdret, cmd_size);

		if (first)
			memcpy(cmdret, &cmd, sizeof(cmd));
		else if (cmdret->opcode != cmd.opcode) {
			log_err("fio: fragment opcode mismatch (%d != %d)\n",
					cmdret->opcode, cmd.opcode);
			ret = 1;
			break;
		}

		if (!cmd.pdu_len)
			break;

		/* There's payload, get it */
		pdu = (void *) cmdret->payload + pdu_offset;
		ret = fio_recv_data(sk, pdu, cmd.pdu_len);
		if (ret)
			break;

		/* Verify payload crc */
		crc = fio_crc16(pdu, cmd.pdu_len);
		if (crc != cmd.pdu_crc16) {
			log_err("fio: server bad crc on payload ");
			log_err("(got %x, wanted %x)\n", cmd.pdu_crc16, crc);
			ret = 1;
			break;
		}

		pdu_offset += cmd.pdu_len;
		if (!first)
			cmdret->pdu_len += cmd.pdu_len;
		first = 0;
	} while (cmd.flags & FIO_NET_CMD_F_MORE);

	if (ret) {
		free(cmdret);
		cmdret = NULL;
	} else if (cmdret) {
		/* zero-terminate text input */
		if (cmdret->pdu_len) {
			if (cmdret->opcode == FIO_NET_CMD_TEXT) {
				struct cmd_text_pdu *pdu = (struct cmd_text_pdu *) cmdret->payload;
				char *buf = (char *) pdu->buf;

				buf[pdu->buf_len] = '\0';
			} else if (cmdret->opcode == FIO_NET_CMD_JOB) {
				struct cmd_job_pdu *pdu = (struct cmd_job_pdu *) cmdret->payload;
				char *buf = (char *) pdu->buf;
				int len = le32_to_cpu(pdu->buf_len);

				buf[len] = '\0';
			}
		}

		/* frag flag is internal */
		cmdret->flags &= ~FIO_NET_CMD_F_MORE;
	}

	return cmdret;
}

static void add_reply(uint64_t tag, struct flist_head *list)
{
	struct fio_net_cmd_reply *reply = (struct fio_net_cmd_reply *) tag;

	flist_add_tail(&reply->list, list);
}

static uint64_t alloc_reply(uint64_t tag, uint16_t opcode)
{
	struct fio_net_cmd_reply *reply;

	reply = calloc(1, sizeof(*reply));
	INIT_FLIST_HEAD(&reply->list);
	gettimeofday(&reply->tv, NULL);
	reply->saved_tag = tag;
	reply->opcode = opcode;

	return (uintptr_t) reply;
}

static void free_reply(uint64_t tag)
{
	struct fio_net_cmd_reply *reply = (struct fio_net_cmd_reply *) tag;

	free(reply);
}

void fio_net_cmd_crc_pdu(struct fio_net_cmd *cmd, const void *pdu)
{
	uint32_t pdu_len;

	cmd->cmd_crc16 = __cpu_to_le16(fio_crc16(cmd, FIO_NET_CMD_CRC_SZ));

	pdu_len = le32_to_cpu(cmd->pdu_len);
	cmd->pdu_crc16 = __cpu_to_le16(fio_crc16(pdu, pdu_len));
}

void fio_net_cmd_crc(struct fio_net_cmd *cmd)
{
	fio_net_cmd_crc_pdu(cmd, cmd->payload);
}

int fio_net_send_cmd(int fd, uint16_t opcode, const void *buf, off_t size,
		     uint64_t *tagptr, struct flist_head *list)
{
	struct fio_net_cmd *cmd = NULL;
	size_t this_len, cur_len = 0;
	uint64_t tag;
	int ret;

	if (list) {
		assert(tagptr);
		tag = *tagptr = alloc_reply(*tagptr, opcode);
	} else
		tag = tagptr ? *tagptr : 0;

	do {
		this_len = size;
		if (this_len > FIO_SERVER_MAX_FRAGMENT_PDU)
			this_len = FIO_SERVER_MAX_FRAGMENT_PDU;

		if (!cmd || cur_len < sizeof(*cmd) + this_len) {
			if (cmd)
				free(cmd);

			cur_len = sizeof(*cmd) + this_len;
			cmd = malloc(cur_len);
		}

		fio_init_net_cmd(cmd, opcode, buf, this_len, tag);

		if (this_len < size)
			cmd->flags = __cpu_to_le32(FIO_NET_CMD_F_MORE);

		fio_net_cmd_crc(cmd);

		ret = fio_send_data(fd, cmd, sizeof(*cmd) + this_len);
		size -= this_len;
		buf += this_len;
	} while (!ret && size);

	if (list) {
		if (ret)
			free_reply(tag);
		else
			add_reply(tag, list);
	}

	if (cmd)
		free(cmd);

	return ret;
}

static int fio_net_send_simple_stack_cmd(int sk, uint16_t opcode, uint64_t tag)
{
	struct fio_net_cmd cmd;

	fio_init_net_cmd(&cmd, opcode, NULL, 0, tag);
	fio_net_cmd_crc(&cmd);

	return fio_send_data(sk, &cmd, sizeof(cmd));
}

/*
 * If 'list' is non-NULL, then allocate and store the sent command for
 * later verification.
 */
int fio_net_send_simple_cmd(int sk, uint16_t opcode, uint64_t tag,
			    struct flist_head *list)
{
	int ret;

	if (list)
		tag = alloc_reply(tag, opcode);

<<<<<<< HEAD
	ret = fio_net_send_simple_stack_cmd(sk, opcode, tag);
=======
	INIT_FLIST_HEAD(&cmd->list);
	fio_gettime(&cmd->tv, NULL);
	cmd->saved_tag = tag;

	ret = fio_send_data(sk, &cmd->cmd, sizeof(cmd->cmd));
>>>>>>> 798827c8
	if (ret) {
		if (list)
			free_reply(tag);

		return ret;
	}

	if (list)
		add_reply(tag, list);

	return 0;
}

int fio_net_send_quit(int sk)
{
	dprint(FD_NET, "server: sending quit\n");

	return fio_net_send_simple_cmd(sk, FIO_NET_CMD_QUIT, 0, NULL);
}

static int fio_net_send_ack(int sk, struct fio_net_cmd *cmd, int error,
			    int signal)
{
	struct cmd_end_pdu epdu;
	uint64_t tag = 0;

	if (cmd)
		tag = cmd->tag;

	epdu.error = __cpu_to_le32(error);
	epdu.signal = __cpu_to_le32(signal);
	return fio_net_send_cmd(sk, FIO_NET_CMD_STOP, &epdu, sizeof(epdu), &tag, NULL);
}

int fio_net_send_stop(int sk, int error, int signal)
{
	dprint(FD_NET, "server: sending stop (%d, %d)\n", error, signal);
	return fio_net_send_ack(sk, NULL, error, signal);
}

static void fio_server_add_fork_item(pid_t pid, struct flist_head *list)
{
	struct fio_fork_item *ffi;

	ffi = malloc(sizeof(*ffi));
	ffi->exitval = 0;
	ffi->signal = 0;
	ffi->exited = 0;
	ffi->pid = pid;
	flist_add_tail(&ffi->list, list);
}

static void fio_server_add_conn_pid(pid_t pid)
{
	dprint(FD_NET, "server: forked off connection job (pid=%u)\n", pid);
	fio_server_add_fork_item(pid, &conn_list);
}

static void fio_server_add_job_pid(pid_t pid)
{
	dprint(FD_NET, "server: forked off job job (pid=%u)\n", pid);
	fio_server_add_fork_item(pid, &job_list);
}

static void fio_server_check_fork_item(struct fio_fork_item *ffi)
{
	int ret, status;

	ret = waitpid(ffi->pid, &status, WNOHANG);
	if (ret < 0) {
		if (errno == ECHILD) {
			log_err("fio: connection pid %u disappeared\n", ffi->pid);
			ffi->exited = 1;
		} else
			log_err("fio: waitpid: %s\n", strerror(errno));
	} else if (ret == ffi->pid) {
		if (WIFSIGNALED(status)) {
			ffi->signal = WTERMSIG(status);
			ffi->exited = 1;
		}
		if (WIFEXITED(status)) {
			if (WEXITSTATUS(status))
				ffi->exitval = WEXITSTATUS(status);
			ffi->exited = 1;
		}
	}
}

static void fio_server_fork_item_done(struct fio_fork_item *ffi)
{
	dprint(FD_NET, "pid %u exited, sig=%u, exitval=%d\n", ffi->pid, ffi->signal, ffi->exitval);

	/*
	 * Fold STOP and QUIT...
	 */
	fio_net_send_stop(server_fd, ffi->exitval, ffi->signal);
	fio_net_send_quit(server_fd);
	flist_del(&ffi->list);
	free(ffi);
}

static void fio_server_check_fork_items(struct flist_head *list)
{
	struct flist_head *entry, *tmp;
	struct fio_fork_item *ffi;

	flist_for_each_safe(entry, tmp, list) {
		ffi = flist_entry(entry, struct fio_fork_item, list);

		fio_server_check_fork_item(ffi);

		if (ffi->exited)
			fio_server_fork_item_done(ffi);
	}
}

static void fio_server_check_jobs(void)
{
	fio_server_check_fork_items(&job_list);
}

static void fio_server_check_conns(void)
{
	fio_server_check_fork_items(&conn_list);
}

static int handle_run_cmd(struct fio_net_cmd *cmd)
{
	pid_t pid;
	int ret;

	set_genesis_time();

	pid = fork();
	if (pid) {
		fio_server_add_job_pid(pid);
		return 0;
	}

	ret = fio_backend();
	free_threads_shm();
	_exit(ret);
}

static int handle_job_cmd(struct fio_net_cmd *cmd)
{
	struct cmd_job_pdu *pdu = (struct cmd_job_pdu *) cmd->payload;
	void *buf = pdu->buf;
	struct cmd_start_pdu spdu;

	pdu->buf_len = le32_to_cpu(pdu->buf_len);
	pdu->client_type = le32_to_cpu(pdu->client_type);

	if (parse_jobs_ini(buf, 1, 0, pdu->client_type)) {
		fio_net_send_quit(server_fd);
		return -1;
	}

	spdu.jobs = cpu_to_le32(thread_number);
	spdu.stat_outputs = cpu_to_le32(stat_number);
	fio_net_send_cmd(server_fd, FIO_NET_CMD_START, &spdu, sizeof(spdu), NULL, NULL);
	return 0;
}

static int handle_jobline_cmd(struct fio_net_cmd *cmd)
{
	void *pdu = cmd->payload;
	struct cmd_single_line_pdu *cslp;
	struct cmd_line_pdu *clp;
	unsigned long offset;
	struct cmd_start_pdu spdu;
	char **argv;
	int i;

	clp = pdu;
	clp->lines = le16_to_cpu(clp->lines);
	clp->client_type = le16_to_cpu(clp->client_type);
	argv = malloc(clp->lines * sizeof(char *));
	offset = sizeof(*clp);

	dprint(FD_NET, "server: %d command line args\n", clp->lines);

	for (i = 0; i < clp->lines; i++) {
		cslp = pdu + offset;
		argv[i] = (char *) cslp->text;

		offset += sizeof(*cslp) + le16_to_cpu(cslp->len);
		dprint(FD_NET, "server: %d: %s\n", i, argv[i]);
	}

	if (parse_cmd_line(clp->lines, argv, clp->client_type)) {
		fio_net_send_quit(server_fd);
		free(argv);
		return -1;
	}

	free(argv);

	spdu.jobs = cpu_to_le32(thread_number);
	spdu.stat_outputs = cpu_to_le32(stat_number);
	fio_net_send_cmd(server_fd, FIO_NET_CMD_START, &spdu, sizeof(spdu), NULL, NULL);
	return 0;
}

static int handle_probe_cmd(struct fio_net_cmd *cmd)
{
	struct cmd_probe_pdu probe;
	uint64_t tag = cmd->tag;

	dprint(FD_NET, "server: sending probe reply\n");

	memset(&probe, 0, sizeof(probe));
	gethostname((char *) probe.hostname, sizeof(probe.hostname));
#ifdef CONFIG_BIG_ENDIAN
	probe.bigendian = 1;
#endif
	strncpy((char *) probe.fio_version, fio_version_string, sizeof(probe.fio_version));

	probe.os	= FIO_OS;
	probe.arch	= FIO_ARCH;
	probe.bpp	= sizeof(void *);
	probe.cpus	= __cpu_to_le32(cpus_online());
	probe.flags	= 0;

	return fio_net_send_cmd(server_fd, FIO_NET_CMD_PROBE, &probe, sizeof(probe), &tag, NULL);
}

static int handle_send_eta_cmd(struct fio_net_cmd *cmd)
{
	struct jobs_eta *je;
	size_t size;
	uint64_t tag = cmd->tag;
	int i;

	if (!thread_number)
		return 0;

	size = sizeof(*je) + thread_number * sizeof(char) + 1;
	je = malloc(size);
	memset(je, 0, size);

	if (!calc_thread_status(je, 1)) {
		free(je);
		return 0;
	}

	dprint(FD_NET, "server sending status\n");

	je->nr_running		= cpu_to_le32(je->nr_running);
	je->nr_ramp		= cpu_to_le32(je->nr_ramp);
	je->nr_pending		= cpu_to_le32(je->nr_pending);
	je->files_open		= cpu_to_le32(je->files_open);

	for (i = 0; i < DDIR_RWDIR_CNT; i++) {
		je->m_rate[i]	= cpu_to_le32(je->m_rate[i]);
		je->t_rate[i]	= cpu_to_le32(je->t_rate[i]);
		je->m_iops[i]	= cpu_to_le32(je->m_iops[i]);
		je->t_iops[i]	= cpu_to_le32(je->t_iops[i]);
		je->rate[i]	= cpu_to_le32(je->rate[i]);
		je->iops[i]	= cpu_to_le32(je->iops[i]);
	}

	je->elapsed_sec		= cpu_to_le64(je->elapsed_sec);
	je->eta_sec		= cpu_to_le64(je->eta_sec);
	je->nr_threads		= cpu_to_le32(je->nr_threads);
	je->is_pow2		= cpu_to_le32(je->is_pow2);

	fio_net_send_cmd(server_fd, FIO_NET_CMD_ETA, je, size, &tag, NULL);
	free(je);
	return 0;
}

static int send_update_job_reply(int fd, uint64_t __tag, int error)
{
	uint64_t tag = __tag;
	uint32_t pdu_error;

	pdu_error = __cpu_to_le32(error);
	return fio_net_send_cmd(fd, FIO_NET_CMD_UPDATE_JOB, &pdu_error, sizeof(pdu_error), &tag, NULL);
}

static int handle_update_job_cmd(struct fio_net_cmd *cmd)
{
	struct cmd_add_job_pdu *pdu = (struct cmd_add_job_pdu *) cmd->payload;
	struct thread_data *td;
	uint32_t tnumber;

	tnumber = le32_to_cpu(pdu->thread_number);

	dprint(FD_NET, "server: updating options for job %u\n", tnumber);

	if (!tnumber || tnumber > thread_number) {
		send_update_job_reply(server_fd, cmd->tag, ENODEV);
		return 0;
	}

	td = &threads[tnumber - 1];
	convert_thread_options_to_cpu(&td->o, &pdu->top);
	send_update_job_reply(server_fd, cmd->tag, 0);
	return 0;
}

static int handle_command(struct fio_net_cmd *cmd)
{
	int ret;

	dprint(FD_NET, "server: got op [%s], pdu=%u, tag=%lx\n",
			fio_server_op(cmd->opcode), cmd->pdu_len, cmd->tag);

	switch (cmd->opcode) {
	case FIO_NET_CMD_QUIT:
		fio_terminate_threads(TERMINATE_ALL);
		return -1;
	case FIO_NET_CMD_EXIT:
		exit_backend = 1;
		return -1;
	case FIO_NET_CMD_JOB:
		ret = handle_job_cmd(cmd);
		break;
	case FIO_NET_CMD_JOBLINE:
		ret = handle_jobline_cmd(cmd);
		break;
	case FIO_NET_CMD_PROBE:
		ret = handle_probe_cmd(cmd);
		break;
	case FIO_NET_CMD_SEND_ETA:
		ret = handle_send_eta_cmd(cmd);
		break;
	case FIO_NET_CMD_RUN:
		ret = handle_run_cmd(cmd);
		break;
	case FIO_NET_CMD_UPDATE_JOB:
		ret = handle_update_job_cmd(cmd);
		break;
	default:
		log_err("fio: unknown opcode: %s\n", fio_server_op(cmd->opcode));
		ret = 1;
	}

	return ret;
}

static int handle_connection(int sk)
{
	struct fio_net_cmd *cmd = NULL;
	int ret = 0;

	reset_fio_state();
	INIT_FLIST_HEAD(&job_list);
	server_fd = sk;

	/* read forever */
	while (!exit_backend) {
		struct pollfd pfd = {
			.fd	= sk,
			.events	= POLLIN,
		};

		ret = 0;
		do {
			int timeout = 1000;

			if (!flist_empty(&job_list))
				timeout = 100;

			ret = poll(&pfd, 1, timeout);
			if (ret < 0) {
				if (errno == EINTR)
					break;
				log_err("fio: poll: %s\n", strerror(errno));
				break;
			} else if (!ret) {
				fio_server_check_jobs();
				continue;
			}

			if (pfd.revents & POLLIN)
				break;
			if (pfd.revents & (POLLERR|POLLHUP)) {
				ret = 1;
				break;
			}
		} while (!exit_backend);

		fio_server_check_jobs();

		if (ret < 0)
			break;

		cmd = fio_net_recv_cmd(sk);
		if (!cmd) {
			ret = -1;
			break;
		}

		ret = handle_command(cmd);
		if (ret)
			break;

		free(cmd);
		cmd = NULL;
	}

	if (cmd)
		free(cmd);

	close(sk);
	_exit(ret);
}

static int accept_loop(int listen_sk)
{
	struct sockaddr_in addr;
	socklen_t len = sizeof(addr);
	struct pollfd pfd;
	int ret = 0, sk, flags, exitval = 0;

	dprint(FD_NET, "server enter accept loop\n");

	flags = fcntl(listen_sk, F_GETFL);
	flags |= O_NONBLOCK;
	fcntl(listen_sk, F_SETFL, flags);

	while (!exit_backend) {
		pid_t pid;

		pfd.fd = listen_sk;
		pfd.events = POLLIN;
		do {
			int timeout = 1000;

			if (!flist_empty(&conn_list))
				timeout = 100;

			ret = poll(&pfd, 1, timeout);
			if (ret < 0) {
				if (errno == EINTR)
					break;
				log_err("fio: poll: %s\n", strerror(errno));
				break;
			} else if (!ret) {
				fio_server_check_conns();
				continue;
			}

			if (pfd.revents & POLLIN)
				break;
		} while (!exit_backend);

		fio_server_check_conns();

		if (exit_backend || ret < 0)
			break;

		sk = accept(listen_sk, (struct sockaddr *) &addr, &len);
		if (sk < 0) {
			log_err("fio: accept: %s\n", strerror(errno));
			return -1;
		}

		dprint(FD_NET, "server: connect from %s\n", inet_ntoa(addr.sin_addr));

		pid = fork();
		if (pid) {
			close(sk);
			fio_server_add_conn_pid(pid);
			continue;
		}

		/* exits */
		handle_connection(sk);
	}

	return exitval;
}

int fio_server_text_output(int level, const char *buf, size_t len)
{
	struct cmd_text_pdu *pdu;
	unsigned int tlen;
	struct timeval tv;

	if (server_fd == -1)
		return log_local_buf(buf, len);

	tlen = sizeof(*pdu) + len;
	pdu = malloc(tlen);

	pdu->level	= __cpu_to_le32(level);
	pdu->buf_len	= __cpu_to_le32(len);

	gettimeofday(&tv, NULL);
	pdu->log_sec	= __cpu_to_le64(tv.tv_sec);
	pdu->log_usec	= __cpu_to_le64(tv.tv_usec);

	memcpy(pdu->buf, buf, len);

	fio_net_send_cmd(server_fd, FIO_NET_CMD_TEXT, pdu, tlen, NULL, NULL);
	free(pdu);
	return len;
}

static void convert_io_stat(struct io_stat *dst, struct io_stat *src)
{
	dst->max_val	= cpu_to_le64(src->max_val);
	dst->min_val	= cpu_to_le64(src->min_val);
	dst->samples	= cpu_to_le64(src->samples);

	/*
	 * Encode to IEEE 754 for network transfer
	 */
	dst->mean.u.i	= __cpu_to_le64(fio_double_to_uint64(src->mean.u.f));
	dst->S.u.i	= __cpu_to_le64(fio_double_to_uint64(src->S.u.f));
}

static void convert_gs(struct group_run_stats *dst, struct group_run_stats *src)
{
	int i;

	for (i = 0; i < DDIR_RWDIR_CNT; i++) {
		dst->max_run[i]		= cpu_to_le64(src->max_run[i]);
		dst->min_run[i]		= cpu_to_le64(src->min_run[i]);
		dst->max_bw[i]		= cpu_to_le64(src->max_bw[i]);
		dst->min_bw[i]		= cpu_to_le64(src->min_bw[i]);
		dst->io_kb[i]		= cpu_to_le64(src->io_kb[i]);
		dst->agg[i]		= cpu_to_le64(src->agg[i]);
	}

	dst->kb_base	= cpu_to_le32(src->kb_base);
	dst->groupid	= cpu_to_le32(src->groupid);
}

/*
 * Send a CMD_TS, which packs struct thread_stat and group_run_stats
 * into a single payload.
 */
void fio_server_send_ts(struct thread_stat *ts, struct group_run_stats *rs)
{
	struct cmd_ts_pdu p;
	int i, j;

	dprint(FD_NET, "server sending end stats\n");

	memset(&p, 0, sizeof(p));

	strcpy(p.ts.name, ts->name);
	strcpy(p.ts.verror, ts->verror);
	strcpy(p.ts.description, ts->description);

	p.ts.error		= cpu_to_le32(ts->error);
	p.ts.thread_number	= cpu_to_le32(ts->thread_number);
	p.ts.groupid		= cpu_to_le32(ts->groupid);
	p.ts.pid		= cpu_to_le32(ts->pid);
	p.ts.members		= cpu_to_le32(ts->members);

	for (i = 0; i < DDIR_RWDIR_CNT; i++) {
		convert_io_stat(&p.ts.clat_stat[i], &ts->clat_stat[i]);
		convert_io_stat(&p.ts.slat_stat[i], &ts->slat_stat[i]);
		convert_io_stat(&p.ts.lat_stat[i], &ts->lat_stat[i]);
		convert_io_stat(&p.ts.bw_stat[i], &ts->bw_stat[i]);
	}

	p.ts.usr_time		= cpu_to_le64(ts->usr_time);
	p.ts.sys_time		= cpu_to_le64(ts->sys_time);
	p.ts.ctx		= cpu_to_le64(ts->ctx);
	p.ts.minf		= cpu_to_le64(ts->minf);
	p.ts.majf		= cpu_to_le64(ts->majf);
	p.ts.clat_percentiles	= cpu_to_le64(ts->clat_percentiles);

	for (i = 0; i < FIO_IO_U_LIST_MAX_LEN; i++) {
		fio_fp64_t *src = &ts->percentile_list[i];
		fio_fp64_t *dst = &p.ts.percentile_list[i];

		dst->u.i = __cpu_to_le64(fio_double_to_uint64(src->u.f));
	}

	for (i = 0; i < FIO_IO_U_MAP_NR; i++) {
		p.ts.io_u_map[i]	= cpu_to_le32(ts->io_u_map[i]);
		p.ts.io_u_submit[i]	= cpu_to_le32(ts->io_u_submit[i]);
		p.ts.io_u_complete[i]	= cpu_to_le32(ts->io_u_complete[i]);
	}

	for (i = 0; i < FIO_IO_U_LAT_U_NR; i++) {
		p.ts.io_u_lat_u[i]	= cpu_to_le32(ts->io_u_lat_u[i]);
		p.ts.io_u_lat_m[i]	= cpu_to_le32(ts->io_u_lat_m[i]);
	}

	for (i = 0; i < DDIR_RWDIR_CNT; i++)
		for (j = 0; j < FIO_IO_U_PLAT_NR; j++)
			p.ts.io_u_plat[i][j] = cpu_to_le32(ts->io_u_plat[i][j]);

	for (i = 0; i < 3; i++) {
		p.ts.total_io_u[i]	= cpu_to_le64(ts->total_io_u[i]);
		p.ts.short_io_u[i]	= cpu_to_le64(ts->short_io_u[i]);
	}

	p.ts.total_submit	= cpu_to_le64(ts->total_submit);
	p.ts.total_complete	= cpu_to_le64(ts->total_complete);

	for (i = 0; i < DDIR_RWDIR_CNT; i++) {
		p.ts.io_bytes[i]	= cpu_to_le64(ts->io_bytes[i]);
		p.ts.runtime[i]		= cpu_to_le64(ts->runtime[i]);
	}

	p.ts.total_run_time	= cpu_to_le64(ts->total_run_time);
	p.ts.continue_on_error	= cpu_to_le16(ts->continue_on_error);
	p.ts.total_err_count	= cpu_to_le64(ts->total_err_count);
	p.ts.first_error	= cpu_to_le32(ts->first_error);
	p.ts.kb_base		= cpu_to_le32(ts->kb_base);

	convert_gs(&p.rs, rs);

	fio_net_send_cmd(server_fd, FIO_NET_CMD_TS, &p, sizeof(p), NULL, NULL);
}

void fio_server_send_gs(struct group_run_stats *rs)
{
	struct group_run_stats gs;

	dprint(FD_NET, "server sending group run stats\n");

	convert_gs(&gs, rs);
	fio_net_send_cmd(server_fd, FIO_NET_CMD_GS, &gs, sizeof(gs), NULL, NULL);
}

static void convert_agg(struct disk_util_agg *dst, struct disk_util_agg *src)
{
	int i;

	for (i = 0; i < 2; i++) {
		dst->ios[i]	= cpu_to_le32(src->ios[i]);
		dst->merges[i]	= cpu_to_le32(src->merges[i]);
		dst->sectors[i]	= cpu_to_le64(src->sectors[i]);
		dst->ticks[i]	= cpu_to_le32(src->ticks[i]);
	}

	dst->io_ticks		= cpu_to_le32(src->io_ticks);
	dst->time_in_queue	= cpu_to_le32(src->time_in_queue);
	dst->slavecount		= cpu_to_le32(src->slavecount);
	dst->max_util.u.i	= __cpu_to_le64(fio_double_to_uint64(src->max_util.u.f));
}

static void convert_dus(struct disk_util_stat *dst, struct disk_util_stat *src)
{
	int i;

	strcpy((char *) dst->name, (char *) src->name);

	for (i = 0; i < 2; i++) {
		dst->ios[i]	= cpu_to_le32(src->ios[i]);
		dst->merges[i]	= cpu_to_le32(src->merges[i]);
		dst->sectors[i]	= cpu_to_le64(src->sectors[i]);
		dst->ticks[i]	= cpu_to_le32(src->ticks[i]);
	}

	dst->io_ticks		= cpu_to_le32(src->io_ticks);
	dst->time_in_queue	= cpu_to_le32(src->time_in_queue);
	dst->msec		= cpu_to_le64(src->msec);
}

void fio_server_send_du(void)
{
	struct disk_util *du;
	struct flist_head *entry;
	struct cmd_du_pdu pdu;

	dprint(FD_NET, "server: sending disk_util %d\n", !flist_empty(&disk_list));

	memset(&pdu, 0, sizeof(pdu));

	flist_for_each(entry, &disk_list) {
		du = flist_entry(entry, struct disk_util, list);

		convert_dus(&pdu.dus, &du->dus);
		convert_agg(&pdu.agg, &du->agg);

		fio_net_send_cmd(server_fd, FIO_NET_CMD_DU, &pdu, sizeof(pdu), NULL, NULL);
	}
}

/*
 * Send a command with a separate PDU, not inlined in the command
 */
static int fio_send_cmd_ext_pdu(int sk, uint16_t opcode, const void *buf,
				off_t size, uint64_t tag, uint32_t flags)
{
	struct fio_net_cmd cmd;
	struct iovec iov[2];

	iov[0].iov_base = &cmd;
	iov[0].iov_len = sizeof(cmd);
	iov[1].iov_base = (void *) buf;
	iov[1].iov_len = size;

	__fio_init_net_cmd(&cmd, opcode, size, tag);
	cmd.flags = __cpu_to_le32(flags);
	fio_net_cmd_crc_pdu(&cmd, buf);

	return fio_sendv_data(sk, iov, 2);
}

int fio_send_iolog(struct thread_data *td, struct io_log *log, const char *name)
{
	struct cmd_iolog_pdu pdu;
	z_stream stream;
	void *out_pdu;
	int i, ret = 0;

	pdu.thread_number = cpu_to_le32(td->thread_number);
	pdu.nr_samples = __cpu_to_le32(log->nr_samples);
	pdu.log_type = cpu_to_le32(log->log_type);
	strcpy((char *) pdu.name, name);

	for (i = 0; i < log->nr_samples; i++) {
		struct io_sample *s = &log->log[i];

		s->time	= cpu_to_le64(s->time);
		s->val	= cpu_to_le64(s->val);
		s->ddir	= cpu_to_le32(s->ddir);
		s->bs	= cpu_to_le32(s->bs);
	}

	/*
	 * Dirty - since the log is potentially huge, compress it into
	 * FIO_SERVER_MAX_FRAGMENT_PDU chunks and let the receiving
	 * side defragment it.
	 */
	out_pdu = malloc(FIO_SERVER_MAX_FRAGMENT_PDU);

	stream.zalloc = Z_NULL;
	stream.zfree = Z_NULL;
	stream.opaque = Z_NULL;

	if (deflateInit(&stream, Z_DEFAULT_COMPRESSION) != Z_OK) {
		ret = 1;
		goto err;
	}

	/*
	 * Send header first, it's not compressed.
	 */
	ret = fio_send_cmd_ext_pdu(server_fd, FIO_NET_CMD_IOLOG, &pdu,
					sizeof(pdu), 0, FIO_NET_CMD_F_MORE);
	if (ret)
		goto err_zlib;

	stream.next_in = (void *) log->log;
	stream.avail_in = log->nr_samples * sizeof(struct io_sample);

	do {
		unsigned int this_len, flags = 0;
		int ret;

		stream.avail_out = FIO_SERVER_MAX_FRAGMENT_PDU;
		stream.next_out = out_pdu;
		ret = deflate(&stream, Z_FINISH);
		/* may be Z_OK, or Z_STREAM_END */
		if (ret < 0)
			goto err_zlib;

		this_len = FIO_SERVER_MAX_FRAGMENT_PDU - stream.avail_out;

		if (stream.avail_in)
			flags = FIO_NET_CMD_F_MORE;

		ret = fio_send_cmd_ext_pdu(server_fd, FIO_NET_CMD_IOLOG,
					   out_pdu, this_len, 0, flags);
		if (ret)
			goto err_zlib;
	} while (stream.avail_in);

err_zlib:
	deflateEnd(&stream);
err:
	free(out_pdu);
	return ret;
}

void fio_server_send_add_job(struct thread_data *td)
{
	struct cmd_add_job_pdu pdu;

	memset(&pdu, 0, sizeof(pdu));
	pdu.thread_number = cpu_to_le32(td->thread_number);
	pdu.groupid = cpu_to_le32(td->groupid);
	convert_thread_options_to_net(&pdu.top, &td->o);

	fio_net_send_cmd(server_fd, FIO_NET_CMD_ADD_JOB, &pdu, sizeof(pdu), NULL, NULL);
}

void fio_server_send_start(struct thread_data *td)
{
	assert(server_fd != -1);

	fio_net_send_simple_cmd(server_fd, FIO_NET_CMD_SERVER_START, 0, NULL);
}

static int fio_init_server_ip(void)
{
	struct sockaddr *addr;
	socklen_t socklen;
	int sk, opt;

	if (use_ipv6)
		sk = socket(AF_INET6, SOCK_STREAM, 0);
	else
		sk = socket(AF_INET, SOCK_STREAM, 0);

	if (sk < 0) {
		log_err("fio: socket: %s\n", strerror(errno));
		return -1;
	}

	opt = 1;
	if (setsockopt(sk, SOL_SOCKET, SO_REUSEADDR, (void *)&opt, sizeof(opt)) < 0) {
		log_err("fio: setsockopt: %s\n", strerror(errno));
		close(sk);
		return -1;
	}
#ifdef SO_REUSEPORT
	if (setsockopt(sk, SOL_SOCKET, SO_REUSEPORT, &opt, sizeof(opt)) < 0) {
		log_err("fio: setsockopt: %s\n", strerror(errno));
		close(sk);
		return -1;
	}
#endif

	if (use_ipv6) {
		addr = (struct sockaddr *) &saddr_in6;
		socklen = sizeof(saddr_in6);
		saddr_in6.sin6_family = AF_INET6;
	} else {
		addr = (struct sockaddr *) &saddr_in;
		socklen = sizeof(saddr_in);
		saddr_in.sin_family = AF_INET;
	}

	if (bind(sk, addr, socklen) < 0) {
		log_err("fio: bind: %s\n", strerror(errno));
		close(sk);
		return -1;
	}

	return sk;
}

static int fio_init_server_sock(void)
{
	struct sockaddr_un addr;
	socklen_t len;
	mode_t mode;
	int sk;

	sk = socket(AF_UNIX, SOCK_STREAM, 0);
	if (sk < 0) {
		log_err("fio: socket: %s\n", strerror(errno));
		return -1;
	}

	mode = umask(000);

	memset(&addr, 0, sizeof(addr));
	addr.sun_family = AF_UNIX;
	strcpy(addr.sun_path, bind_sock);
	unlink(bind_sock);

	len = sizeof(addr.sun_family) + strlen(bind_sock) + 1;

	if (bind(sk, (struct sockaddr *) &addr, len) < 0) {
		log_err("fio: bind: %s\n", strerror(errno));
		close(sk);
		return -1;
	}

	umask(mode);
	return sk;
}

static int fio_init_server_connection(void)
{
	char bind_str[128];
	int sk;

	dprint(FD_NET, "starting server\n");

	if (!bind_sock)
		sk = fio_init_server_ip();
	else
		sk = fio_init_server_sock();

	if (sk < 0)
		return sk;

	if (!bind_sock) {
		char *p, port[16];
		const void *src;
		int af;

		if (use_ipv6) {
			af = AF_INET6;
			src = &saddr_in6.sin6_addr;
		} else {
			af = AF_INET;
			src = &saddr_in.sin_addr;
		}

		p = (char *) inet_ntop(af, src, bind_str, sizeof(bind_str));

		sprintf(port, ",%u", fio_net_port);
		if (p)
			strcat(p, port);
		else
			strcpy(bind_str, port);
	} else
		strcpy(bind_str, bind_sock);

	log_info("fio: server listening on %s\n", bind_str);

	if (listen(sk, 0) < 0) {
		log_err("fio: listen: %s\n", strerror(errno));
		return -1;
	}

	return sk;
}

int fio_server_parse_host(const char *host, int *ipv6, struct in_addr *inp,
			  struct in6_addr *inp6)

{
	int ret = 0;

	if (*ipv6)
		ret = inet_pton(AF_INET6, host, inp6);
	else
		ret = inet_pton(AF_INET, host, inp);

	if (ret != 1) {
		struct hostent *hent;

		hent = gethostbyname(host);
		if (!hent) {
			log_err("fio: failed to resolve <%s>\n", host);
			return 0;
		}

		if (*ipv6) {
			if (hent->h_addrtype != AF_INET6) {
				log_info("fio: falling back to IPv4\n");
				*ipv6 = 0;
			} else
				memcpy(inp6, hent->h_addr_list[0], 16);
		}
		if (!*ipv6) {
			if (hent->h_addrtype != AF_INET) {
				log_err("fio: lookup type mismatch\n");
				return 0;
			}
			memcpy(inp, hent->h_addr_list[0], 4);
		}
		ret = 1;
	}

	return !(ret == 1);
}

/*
 * Parse a host/ip/port string. Reads from 'str'.
 *
 * Outputs:
 *
 * For IPv4:
 *	*ptr is the host, *port is the port, inp is the destination.
 * For IPv6:
 *	*ptr is the host, *port is the port, inp6 is the dest, and *ipv6 is 1.
 * For local domain sockets:
 *	*ptr is the filename, *is_sock is 1.
 */
int fio_server_parse_string(const char *str, char **ptr, int *is_sock,
			    int *port, struct in_addr *inp,
			    struct in6_addr *inp6, int *ipv6)
{
	const char *host = str;
	char *portp;
	int lport = 0;

	*ptr = NULL;
	*is_sock = 0;
	*port = fio_net_port;
	*ipv6 = 0;

	if (!strncmp(str, "sock:", 5)) {
		*ptr = strdup(str + 5);
		*is_sock = 1;

		return 0;
	}

	/*
	 * Is it ip:<ip or host>:port
	 */
	if (!strncmp(host, "ip:", 3))
		host += 3;
	else if (!strncmp(host, "ip4:", 4))
		host += 4;
	else if (!strncmp(host, "ip6:", 4)) {
		host += 4;
		*ipv6 = 1;
	} else if (host[0] == ':') {
		/* String is :port */
		host++;
		lport = atoi(host);
		if (!lport || lport > 65535) {
			log_err("fio: bad server port %u\n", port);
			return 1;
		}
		/* no hostname given, we are done */
		*port = lport;
		return 0;
	}

	/*
	 * If no port seen yet, check if there's a last ':' at the end
	 */
	if (!lport) {
		portp = strchr(host, ',');
		if (portp) {
			*portp = '\0';
			portp++;
			lport = atoi(portp);
			if (!lport || lport > 65535) {
				log_err("fio: bad server port %u\n", port);
				return 1;
			}
		}
	}

	if (lport)
		*port = lport;

	if (!strlen(host))
		return 0;

	*ptr = strdup(host);

	if (fio_server_parse_host(*ptr, ipv6, inp, inp6)) {
		free(*ptr);
		*ptr = NULL;
		return 1;
	}

	if (*port == 0)
		*port = fio_net_port;

	return 0;
}

/*
 * Server arg should be one of:
 *
 * sock:/path/to/socket
 *   ip:1.2.3.4
 *      1.2.3.4
 *
 * Where sock uses unix domain sockets, and ip binds the server to
 * a specific interface. If no arguments are given to the server, it
 * uses IP and binds to 0.0.0.0.
 *
 */
static int fio_handle_server_arg(void)
{
	int port = fio_net_port;
	int is_sock, ret = 0;

	saddr_in.sin_addr.s_addr = htonl(INADDR_ANY);

	if (!fio_server_arg)
		goto out;

	ret = fio_server_parse_string(fio_server_arg, &bind_sock, &is_sock,
					&port, &saddr_in.sin_addr,
					&saddr_in6.sin6_addr, &use_ipv6);

	if (!is_sock && bind_sock) {
		free(bind_sock);
		bind_sock = NULL;
	}

out:
	fio_net_port = port;
	saddr_in.sin_port = htons(port);
	saddr_in6.sin6_port = htons(port);
	return ret;
}

static int fio_server(void)
{
	int sk, ret;

	dprint(FD_NET, "starting server\n");

	if (fio_handle_server_arg())
		return -1;

	sk = fio_init_server_connection();
	if (sk < 0)
		return -1;

	ret = accept_loop(sk);

	close(sk);

	if (fio_server_arg) {
		free(fio_server_arg);
		fio_server_arg = NULL;
	}
	if (bind_sock)
		free(bind_sock);

	return ret;
}

void fio_server_got_signal(int signal)
{
	if (signal == SIGPIPE)
		server_fd = -1;
	else {
		log_info("\nfio: terminating on signal %d\n", signal);
		exit_backend = 1;
	}
}

static int check_existing_pidfile(const char *pidfile)
{
	struct stat sb;
	char buf[16];
	pid_t pid;
	FILE *f;

	if (stat(pidfile, &sb))
		return 0;

	f = fopen(pidfile, "r");
	if (!f)
		return 0;

	if (fread(buf, sb.st_size, 1, f) <= 0) {
		fclose(f);
		return 1;
	}
	fclose(f);

	pid = atoi(buf);
	if (kill(pid, SIGCONT) < 0)
		return errno != ESRCH;

	return 1;
}

static int write_pid(pid_t pid, const char *pidfile)
{
	FILE *fpid;

	fpid = fopen(pidfile, "w");
	if (!fpid) {
		log_err("fio: failed opening pid file %s\n", pidfile);
		return 1;
	}

	fprintf(fpid, "%u\n", (unsigned int) pid);
	fclose(fpid);
	return 0;
}

/*
 * If pidfile is specified, background us.
 */
int fio_start_server(char *pidfile)
{
	pid_t pid;
	int ret;

#if defined(WIN32)
	WSADATA wsd;
	WSAStartup(MAKEWORD(2, 2), &wsd);
#endif

	if (!pidfile)
		return fio_server();

	if (check_existing_pidfile(pidfile)) {
		log_err("fio: pidfile %s exists and server appears alive\n",
								pidfile);
		return -1;
	}

	pid = fork();
	if (pid < 0) {
		log_err("fio: failed server fork: %s", strerror(errno));
		free(pidfile);
		return -1;
	} else if (pid) {
		int ret = write_pid(pid, pidfile);

		exit(ret);
	}

	setsid();
	openlog("fio", LOG_NDELAY|LOG_NOWAIT|LOG_PID, LOG_USER);
	log_syslog = 1;
	close(STDIN_FILENO);
	close(STDOUT_FILENO);
	close(STDERR_FILENO);
	f_out = NULL;
	f_err = NULL;

	ret = fio_server();

	closelog();
	unlink(pidfile);
	free(pidfile);
	return ret;
}

void fio_server_set_arg(const char *arg)
{
	fio_server_arg = strdup(arg);
}<|MERGE_RESOLUTION|>--- conflicted
+++ resolved
@@ -407,15 +407,7 @@
 	if (list)
 		tag = alloc_reply(tag, opcode);
 
-<<<<<<< HEAD
 	ret = fio_net_send_simple_stack_cmd(sk, opcode, tag);
-=======
-	INIT_FLIST_HEAD(&cmd->list);
-	fio_gettime(&cmd->tv, NULL);
-	cmd->saved_tag = tag;
-
-	ret = fio_send_data(sk, &cmd->cmd, sizeof(cmd->cmd));
->>>>>>> 798827c8
 	if (ret) {
 		if (list)
 			free_reply(tag);
